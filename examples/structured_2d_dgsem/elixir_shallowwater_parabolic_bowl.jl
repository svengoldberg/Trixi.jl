--- conflicted
+++ resolved
@@ -6,33 +6,8 @@
 # Semidiscretization of the shallow water equations
 
 equations = ShallowWaterEquations2D(gravity_constant=9.81)
+cfl = 0.6
 
-<<<<<<< HEAD
-#=
-    t_lim = e-13
-    t_wet = e-15
-    cfl = 0.6
-    LGL = 5
-    cells_per_dimension = (100,100) [(120,120)]
-    T = 1.0
-    alpha in {0.001, 0.5}
-
-    Test run with LGL=6 has delT~1e-06 -> stopped
-=#
-
-# Implemented based on Wintermeyer (scaled on half of domain)
-function parabolic_bowl_analytic_2D_H(gravity, x,t)
-  a = 1
-  h_0 = 0.1
-  σ = 0.5
-  ω = sqrt(2*gravity*h_0)/a
-
-  H = 0.5 * (σ * h_0/a^2 * (2*2*x[1]*cos(ω*t) + 2*2*x[2]*sin(ω*t)- σ) + h_0)
-  return H
-end
-
-# Implemented based on Wintermeyer (scaled on half of domain)
-=======
 """
     initial_condition_parabolic_bowl(x, t, equations:: ShallowWaterEquations2D)
 
@@ -46,7 +21,6 @@
     curvilinear meshes with wet/dry fronts accelerated by GPUs\n
     [DOI: 10.1016/j.jcp.2018.08.038](https://doi.org/10.1016/j.jcp.2018.08.038)
 """
->>>>>>> 9ede9477
 function initial_condition_parabolic_bowl(x, t, equations:: ShallowWaterEquations2D)
   a = 1.0
   h_0 = 0.1
