--- conflicted
+++ resolved
@@ -7,16 +7,6 @@
 
 equations = ShallowWaterEquations2D(gravity_constant=9.812)
 
-<<<<<<< HEAD
-#=
-  For thesis: Do comparison and start with run without alpha_max hard coded to 1 at dry cells
-  Maybe there can even a run be build where the errors are very obvious when not using FV
-
-  Important: Mention that it is WB when wet/dry front on interface (Then, scheme coincides with FV)
-=#
-
-function initial_condition_complex_bottom_wb_CN(x, t, equations:: ShallowWaterEquations2D)
-=======
 """
     initial_condition_well_balanced_chen_noelle(x, t, equations:: ShallowWaterEquations2D)
 
@@ -30,7 +20,6 @@
   [DOI:10.1137/15M1053074](https://dx.doi.org/10.1137/15M1053074)
 """
 function initial_condition_complex_bottom_well_balanced(x, t, equations:: ShallowWaterEquations2D)
->>>>>>> 9ede9477
   v1 = 0
   v2 = 0
   b = sin(4 * pi * x[1]) + 3
