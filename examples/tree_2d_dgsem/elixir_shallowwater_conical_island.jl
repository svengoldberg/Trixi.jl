--- conflicted
+++ resolved
@@ -10,23 +10,6 @@
 """
     initial_condition_conical_island(x, t, equations::ShallowWaterEquations2D)
 
-<<<<<<< HEAD
-#= 
-SSPRK43 (with CFL) with following parameters:
-  - t_lim e-13
-  - t_wet e-15
-  - cfl = 0.1
-  - polydeg = 4
-  - ref lvl = 4
-  - alpha = [ 0.001 , 0.5] incl. adjusted alpha=1 in dry case
-  - x_y_min = ( -1, -1) 
-  - x_y_max = ( 1, 1)
-  - T = 10.0 ()
-
-  LGL=2, Ref=5 takes some time, but good result
-=#
-
-=======
 Initial condition [`ShallowWaterEquations2D`](@ref) to test the [`hydrostatic_reconstruction_chen_noelle`](@ref)
 and its handling of discontinuous water heights at the start in combination with wetting and
 drying. The bottom topography is given by a conical island in the middle of the domain. Around that
@@ -35,7 +18,6 @@
 boundary condition with the initial values. Due to the dry cells at the boundary, this has the
 effect of an outflow which can be seen in the simulation.
 """
->>>>>>> 9ede9477
 function initial_condition_conical_island(x, t, equations::ShallowWaterEquations2D)
   # Set the background values
   
@@ -130,10 +112,6 @@
 sol = solve(ode, SSPRK43(stage_limiter!), dt=1.0, 
             save_everystep=false, callback=callbacks);
 
-<<<<<<< HEAD
-sol = solve(ode, SSPRK43(stage_limiter!),
-            dt=1.0, # solve needs some value here but it will be overwritten by the stepsize_callback
-            save_everystep=false, callback=callbacks, adaptive=false);
 summary_callback() # print the timer summary
 
 
@@ -172,7 +150,4 @@
 Makie.mesh!(ax, plotting_mesh; color=getindex.(plotting_mesh.position, 3), colormap=:blues)
 
 fig # displays the plot
-=#
-=======
-summary_callback() # print the timer summary
->>>>>>> 9ede9477
+=#