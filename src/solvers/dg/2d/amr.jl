--- conflicted
+++ resolved
@@ -47,11 +47,7 @@
   n_interfaces = ninterfaces(interfaces)
 
   # Initialize boundaries
-<<<<<<< HEAD
-  boundaries = init_boundaries(leaf_cell_ids, mesh, elements, Float64, NVARS, POLYDEG)
-=======
-  boundaries, n_boundaries_per_direction = init_boundaries(leaf_cell_ids, mesh, Val(NVARS), Val(POLYDEG), elements)
->>>>>>> 5a3aa266
+  boundaries, n_boundaries_per_direction = init_boundaries(leaf_cell_ids, mesh, elements, Float64, NVARS, POLYDEG)
   n_boundaries = nboundaries(boundaries)
 
   # Initialize new mortar containers
@@ -186,11 +182,7 @@
   n_interfaces = ninterfaces(interfaces)
 
   # Initialize boundaries
-<<<<<<< HEAD
-  boundaries = init_boundaries(leaf_cell_ids, mesh, elements, Float64, NVARS, POLYDEG)
-=======
-  boundaries, n_boundaries_per_direction = init_boundaries(leaf_cell_ids, mesh, Val(NVARS), Val(POLYDEG), elements)
->>>>>>> 5a3aa266
+  boundaries, n_boundaries_per_direction = init_boundaries(leaf_cell_ids, mesh, elements, Float64, NVARS, POLYDEG)
   n_boundaries = nboundaries(boundaries)
 
   # Initialize new mortar containers
