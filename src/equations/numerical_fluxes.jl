# By default, Julia/LLVM does not use fused multiply-add operations (FMAs).
# Since these FMAs can increase the performance of many numerical algorithms,
# we need to opt-in explicitly.
# See https://ranocha.de/blog/Optimizing_EC_Trixi for further details.
@muladd begin
#! format: noindent

# This file contains general numerical fluxes that are not specific to certain equations

"""
    flux_central(u_ll, u_rr, orientation_or_normal_direction, equations::AbstractEquations)

The classical central numerical flux `f((u_ll) + f(u_rr)) / 2`. When this flux is
used as volume flux, the discretization is equivalent to the classical weak form
DG method (except floating point errors).
"""
@inline function flux_central(u_ll, u_rr, orientation_or_normal_direction,
                              equations::AbstractEquations)
    # Calculate regular 1D fluxes
    f_ll = flux(u_ll, orientation_or_normal_direction, equations)
    f_rr = flux(u_rr, orientation_or_normal_direction, equations)

    # Average regular fluxes
    return 0.5 * (f_ll + f_rr)
end

"""
    FluxPlusDissipation(numerical_flux, dissipation)

Combine a `numerical_flux` with a `dissipation` operator to create a new numerical flux.
"""
struct FluxPlusDissipation{NumericalFlux, Dissipation}
    numerical_flux::NumericalFlux
    dissipation::Dissipation
end

@inline function (numflux::FluxPlusDissipation)(u_ll, u_rr,
                                                orientation_or_normal_direction,
                                                equations)
    @unpack numerical_flux, dissipation = numflux

    return (numerical_flux(u_ll, u_rr, orientation_or_normal_direction, equations)
            +
            dissipation(u_ll, u_rr, orientation_or_normal_direction, equations))
end

function Base.show(io::IO, f::FluxPlusDissipation)
    print(io, "FluxPlusDissipation(", f.numerical_flux, ", ", f.dissipation, ")")
end

"""
    FluxRotated(numerical_flux)

Compute a `numerical_flux` flux in direction of a normal vector by rotating the solution,
computing the numerical flux in x-direction, and rotating the calculated flux back.

Requires a rotationally invariant equation with equation-specific functions
[`rotate_to_x`](@ref) and [`rotate_from_x`](@ref).
"""
struct FluxRotated{NumericalFlux}
    numerical_flux::NumericalFlux
end

# Rotated surface flux computation (2D version)
@inline function (flux_rotated::FluxRotated)(u_ll, u_rr,
                                             normal_direction::AbstractVector,
                                             equations::AbstractEquations{2})
    @unpack numerical_flux = flux_rotated

    norm_ = norm(normal_direction)
    # Normalize the vector without using `normalize` since we need to multiply by the `norm_` later
    normal_vector = normal_direction / norm_

    u_ll_rotated = rotate_to_x(u_ll, normal_vector, equations)
    u_rr_rotated = rotate_to_x(u_rr, normal_vector, equations)

    f = numerical_flux(u_ll_rotated, u_rr_rotated, 1, equations)

    return rotate_from_x(f, normal_vector, equations) * norm_
end

# Rotated surface flux computation (3D version)
@inline function (flux_rotated::FluxRotated)(u_ll, u_rr,
                                             normal_direction::AbstractVector,
                                             equations::AbstractEquations{3})
    @unpack numerical_flux = flux_rotated

    # Storing these vectors could increase the performance by 20 percent
    norm_ = norm(normal_direction)
    # Normalize the vector without using `normalize` since we need to multiply by the `norm_` later
    normal_vector = normal_direction / norm_

    # Some vector that can't be identical to normal_vector (unless normal_vector == 0)
    tangent1 = SVector(normal_direction[2], normal_direction[3], -normal_direction[1])
    # Orthogonal projection
    tangent1 -= dot(normal_vector, tangent1) * normal_vector
    tangent1 = normalize(tangent1)

    # Third orthogonal vector
    tangent2 = normalize(cross(normal_direction, tangent1))

    u_ll_rotated = rotate_to_x(u_ll, normal_vector, tangent1, tangent2, equations)
    u_rr_rotated = rotate_to_x(u_rr, normal_vector, tangent1, tangent2, equations)

    f = numerical_flux(u_ll_rotated, u_rr_rotated, 1, equations)

    return rotate_from_x(f, normal_vector, tangent1, tangent2, equations) * norm_
end

Base.show(io::IO, f::FluxRotated) = print(io, "FluxRotated(", f.numerical_flux, ")")

"""
    DissipationGlobalLaxFriedrichs(λ)

Create a global Lax-Friedrichs dissipation operator with dissipation coefficient `λ`.
"""
struct DissipationGlobalLaxFriedrichs{RealT}
    λ::RealT
end

@inline function (dissipation::DissipationGlobalLaxFriedrichs)(u_ll, u_rr,
                                                               orientation::Integer,
                                                               equations)
    @unpack λ = dissipation
    return -λ / 2 * (u_rr - u_ll)
end

@inline function (dissipation::DissipationGlobalLaxFriedrichs)(u_ll, u_rr,
                                                               normal_direction::AbstractVector,
                                                               equations)
    @unpack λ = dissipation
    return -λ / 2 * norm(normal_direction) * (u_rr - u_ll)
end

function Base.show(io::IO, d::DissipationGlobalLaxFriedrichs)
    print(io, "DissipationGlobalLaxFriedrichs(", d.λ, ")")
end

"""
    DissipationLocalLaxFriedrichs(max_abs_speed=max_abs_speed_naive)

Create a local Lax-Friedrichs dissipation operator where the maximum absolute wave speed
is estimated as
`max_abs_speed(u_ll, u_rr, orientation_or_normal_direction, equations)`,
defaulting to [`max_abs_speed_naive`](@ref).
"""
struct DissipationLocalLaxFriedrichs{MaxAbsSpeed}
    max_abs_speed::MaxAbsSpeed
end

DissipationLocalLaxFriedrichs() = DissipationLocalLaxFriedrichs(max_abs_speed_naive)

@inline function (dissipation::DissipationLocalLaxFriedrichs)(u_ll, u_rr,
                                                              orientation_or_normal_direction,
                                                              equations)
    λ = dissipation.max_abs_speed(u_ll, u_rr, orientation_or_normal_direction,
                                  equations)
    return -0.5 * λ * (u_rr - u_ll)
end

function Base.show(io::IO, d::DissipationLocalLaxFriedrichs)
    print(io, "DissipationLocalLaxFriedrichs(", d.max_abs_speed, ")")
end

"""
    max_abs_speed_naive(u_ll, u_rr, orientation::Integer,   equations)
    max_abs_speed_naive(u_ll, u_rr, normal_direction::AbstractVector, equations)

Simple and fast estimate of the maximal wave speed of the Riemann problem with left and right states
`u_ll, u_rr`, based only on the local wave speeds associated to `u_ll` and `u_rr`.

For non-integer arguments `normal_direction` in one dimension, `max_abs_speed_naive` returns
`abs(normal_direction[1]) * max_abs_speed_naive(u_ll, u_rr, 1, equations)`.
"""
function max_abs_speed_naive end

# for non-integer `orientation_or_normal` arguments.
@inline function max_abs_speed_naive(u_ll, u_rr, normal_direction::AbstractVector,
                                     equations::AbstractEquations{1})
    return abs(normal_direction[1]) * max_abs_speed_naive(u_ll, u_rr, 1, equations)
end

const FluxLaxFriedrichs{MaxAbsSpeed} = FluxPlusDissipation{typeof(flux_central),
                                                           DissipationLocalLaxFriedrichs{
                                                                                         MaxAbsSpeed
                                                                                         }
                                                           }
"""
    FluxLaxFriedrichs(max_abs_speed=max_abs_speed_naive)

Local Lax-Friedrichs (Rusanov) flux with maximum wave speed estimate provided by
`max_abs_speed`, cf. [`DissipationLocalLaxFriedrichs`](@ref) and
[`max_abs_speed_naive`](@ref).
"""
function FluxLaxFriedrichs(max_abs_speed = max_abs_speed_naive)
    FluxPlusDissipation(flux_central, DissipationLocalLaxFriedrichs(max_abs_speed))
end

function Base.show(io::IO, f::FluxLaxFriedrichs)
    print(io, "FluxLaxFriedrichs(", f.dissipation.max_abs_speed, ")")
end

"""
    flux_lax_friedrichs

See [`FluxLaxFriedrichs`](@ref).
"""
const flux_lax_friedrichs = FluxLaxFriedrichs()

"""
    FluxHLL(min_max_speed=min_max_speed_naive)

Create an HLL (Harten, Lax, van Leer) numerical flux where the minimum and maximum
wave speeds are estimated as
`λ_min, λ_max = min_max_speed(u_ll, u_rr, orientation_or_normal_direction, equations)`,
defaulting to [`min_max_speed_naive`](@ref).
"""
struct FluxHLL{MinMaxSpeed}
    min_max_speed::MinMaxSpeed
end

FluxHLL() = FluxHLL(min_max_speed_naive)

"""
    min_max_speed_naive(u_ll, u_rr, orientation::Integer,   equations)
    min_max_speed_naive(u_ll, u_rr, normal_direction::AbstractVector, equations)

Simple and fast estimate of the minimal and maximal wave speed of the Riemann problem with
left and right states `u_ll, u_rr`, usually based only on the local wave speeds associated to
`u_ll` and `u_rr`.
- Amiram Harten, Peter D. Lax, Bram van Leer (1983)
  On Upstream Differencing and Godunov-Type Schemes for Hyperbolic Conservation Laws
  [DOI: 10.1137/1025002](https://doi.org/10.1137/1025002)
"""
function min_max_speed_naive end
function min_max_speed_chen_noelle end

@inline function (numflux::FluxHLL)(u_ll, u_rr, orientation_or_normal_direction,
                                    equations)
    λ_min, λ_max = numflux.min_max_speed(u_ll, u_rr, orientation_or_normal_direction,
                                         equations)

    if λ_min >= 0 && λ_max >= 0
        return flux(u_ll, orientation_or_normal_direction, equations)
    elseif λ_max <= 0 && λ_min <= 0
        return flux(u_rr, orientation_or_normal_direction, equations)
    else
        f_ll = flux(u_ll, orientation_or_normal_direction, equations)
        f_rr = flux(u_rr, orientation_or_normal_direction, equations)
        inv_λ_max_minus_λ_min = inv(λ_max - λ_min)
        factor_ll = λ_max * inv_λ_max_minus_λ_min
        factor_rr = λ_min * inv_λ_max_minus_λ_min
        factor_diss = λ_min * λ_max * inv_λ_max_minus_λ_min
        return factor_ll * f_ll - factor_rr * f_rr + factor_diss * (u_rr - u_ll)
    end
end

Base.show(io::IO, numflux::FluxHLL) = print(io, "FluxHLL(", numflux.min_max_speed, ")")

"""
    flux_hll

See [`FluxHLL`](@ref).
"""
const flux_hll = FluxHLL()
<<<<<<< HEAD
const flux_hll_chen_noelle = FluxHLL(min_max_speed_chen_noelle)
=======

# An empty version of the `min_max_speed_chen_noelle` function is declared here
# in order to create a dimension agnostic version of `flux_hll_chen_noelle`.
# The full description of this wave speed estimate can be found in the docstrings
# for `min_max_speed_chen_noelle` in `shallow_water_1d.jl` or `shallow_water_2d.jl`.
function min_max_speed_chen_noelle end

"""
    flux_hll_chen_noelle = FluxHLL(min_max_speed_chen_noelle)
>>>>>>> afd89eaf

An instance of [`FluxHLL`](@ref) specific to the shallow water equations that
uses the wave speed estimates from [`min_max_speed_chen_noelle`](@ref).
This HLL flux is guaranteed to have zero numerical mass flux out of a "dry" element,
maintain positivity of the water height, and satisfy an entropy inequality.

For complete details see Section 2.4 of the following reference
- Guoxian Chen and Sebastian Noelle (2017)
  A new hydrostatic reconstruction scheme based on subcell reconstructions
  [DOI: 10.1137/15M1053074](https://doi.org/10.1137/15M1053074)
"""
const flux_hll_chen_noelle = FluxHLL(min_max_speed_chen_noelle)

"""
    flux_shima_etal_turbo(u_ll, u_rr, orientation_or_normal_direction, equations)

Equivalent to [`flux_shima_etal`](@ref) except that it may use specialized
methods, e.g., when used with [`VolumeIntegralFluxDifferencing`](@ref).
These specialized methods may enable better use of SIMD instructions to
increase runtime efficiency on modern hardware.
"""
@inline function flux_shima_etal_turbo(u_ll, u_rr, orientation_or_normal_direction,
                                       equations)
    flux_shima_etal(u_ll, u_rr, orientation_or_normal_direction, equations)
end

"""
    flux_ranocha_turbo(u_ll, u_rr, orientation_or_normal_direction, equations)

Equivalent to [`flux_ranocha`](@ref) except that it may use specialized
methods, e.g., when used with [`VolumeIntegralFluxDifferencing`](@ref).
These specialized methods may enable better use of SIMD instructions to
increase runtime efficiency on modern hardware.
"""
@inline function flux_ranocha_turbo(u_ll, u_rr, orientation_or_normal_direction,
                                    equations)
    flux_ranocha(u_ll, u_rr, orientation_or_normal_direction, equations)
end

"""
    FluxHydrostaticReconstruction(numerical_flux, hydrostatic_reconstruction)

!!! warning "Experimental code"
    This numerical flux is experimental and may change in any future release.

Allow for some kind of hydrostatic reconstruction of the solution state prior to the
surface flux computation. This is a particular strategy to ensure that the method remains
well-balanced for the shallow water equations, see [`ShallowWaterEquations1D`](@ref)
or [`ShallowWaterEquations2D`](@ref).

For example, the hydrostatic reconstruction from Audusse et al. is implemented
in one and two spatial dimensions, see [`hydrostatic_reconstruction_audusse_etal`](@ref) or
the original paper
- Emmanuel Audusse, François Bouchut, Marie-Odile Bristeau, Rupert Klein, and Benoit Perthame (2004)
  A fast and stable well-balanced scheme with hydrostatic reconstruction for shallow water flows
  [DOI: 10.1137/S1064827503431090](https://doi.org/10.1137/S1064827503431090)

Other hydrostatic reconstruction techniques are available, particularly to handle wet / dry
fronts. A good overview of the development and application of hydrostatic reconstruction can be found in
- Guoxian Chen and Sebastian Noelle
  A unified surface-gradient and hydrostatic reconstruction scheme for the shallow water equations (2021)
  [RWTH Aachen preprint](https://www.igpm.rwth-aachen.de/forschung/preprints/517)
- Andreas Buttinger-Kreuzhuber, Zsolt Horváth, Sebastian Noelle, Günter Blöschl and Jürgen Waser (2019)
  A fast second-order shallow water scheme on two-dimensional structured grids over abrupt topography
  [DOI: 10.1016/j.advwatres.2019.03.010](https://doi.org/10.1016/j.advwatres.2019.03.010)
"""
struct FluxHydrostaticReconstruction{NumericalFlux, HydrostaticReconstruction}
    numerical_flux::NumericalFlux
    hydrostatic_reconstruction::HydrostaticReconstruction
end

@inline function (numflux::FluxHydrostaticReconstruction)(u_ll, u_rr,
                                                          orientation_or_normal_direction,
                                                          equations::AbstractEquations)
    @unpack numerical_flux, hydrostatic_reconstruction = numflux

    # Create the reconstructed left/right solution states in conservative form
    u_ll_star, u_rr_star = hydrostatic_reconstruction(u_ll, u_rr, equations)

    # Use the reconstructed states to compute the numerical surface flux
    return numerical_flux(u_ll_star, u_rr_star, orientation_or_normal_direction,
                          equations)
end

"""
    FluxUpwind(splitting)

A numerical flux `f(u_left, u_right) = f⁺(u_left) + f⁻(u_right)` based on
flux vector splitting.

The [`SurfaceIntegralUpwind`](@ref) with a given `splitting` is equivalent to
the [`SurfaceIntegralStrongForm`](@ref) with `FluxUpwind(splitting)`
as numerical flux (up to floating point differences).

!!! warning "Experimental implementation (upwind SBP)"
    This is an experimental feature and may change in future releases.
"""
struct FluxUpwind{Splitting}
    splitting::Splitting
end

@inline function (numflux::FluxUpwind)(u_ll, u_rr, orientation::Int, equations)
    @unpack splitting = numflux
    fm = splitting(u_rr, Val{:minus}(), orientation, equations)
    fp = splitting(u_ll, Val{:plus}(), orientation, equations)
    return fm + fp
end

Base.show(io::IO, f::FluxUpwind) = print(io, "FluxUpwind(", f.splitting, ")")
end # @muladd<|MERGE_RESOLUTION|>--- conflicted
+++ resolved
@@ -263,9 +263,6 @@
 See [`FluxHLL`](@ref).
 """
 const flux_hll = FluxHLL()
-<<<<<<< HEAD
-const flux_hll_chen_noelle = FluxHLL(min_max_speed_chen_noelle)
-=======
 
 # An empty version of the `min_max_speed_chen_noelle` function is declared here
 # in order to create a dimension agnostic version of `flux_hll_chen_noelle`.
@@ -275,7 +272,6 @@
 
 """
     flux_hll_chen_noelle = FluxHLL(min_max_speed_chen_noelle)
->>>>>>> afd89eaf
 
 An instance of [`FluxHLL`](@ref) specific to the shallow water equations that
 uses the wave speed estimates from [`min_max_speed_chen_noelle`](@ref).
