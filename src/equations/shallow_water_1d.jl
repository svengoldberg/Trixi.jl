--- conflicted
+++ resolved
@@ -50,28 +50,22 @@
   Finite Volume Methods for Hyperbolic Problems
   [DOI: 10.1017/CBO9780511791253](https://doi.org/10.1017/CBO9780511791253)
 """
-<<<<<<< HEAD
 struct ShallowWaterEquations1D{RealT<:Real} <: AbstractShallowWaterEquations{1, 3}
   gravity::RealT # gravitational constant
   H0::RealT      # constant "lake-at-rest" total water height
-  threshold_limiter::RealT # Threshold to use in `PositivityPreservingLimiterShallowWater` on water height,
-                           # as a (small) shift on the initial condition and cutoff before the
-                           # next time step.
-                           # Default in double precision is 500*eps() ≈ 1e-13.
-  threshold_wet::RealT     # Threshold to be applied on water height to define when the flow is "wet"
-                           # before calculating the numerical flux.
-                           # Default in double precision is 5*eps() ≈ 1e-15.
-=======
-struct ShallowWaterEquations1D{RealT <: Real} <: AbstractShallowWaterEquations{1, 3}
-    gravity::RealT # gravitational constant
-    H0::RealT      # constant "lake-at-rest" total water height
->>>>>>> afd89eaf
+  # `threshold_limiter` used in `PositivityPreservingLimiterShallowWater` on water height,
+  # as a (small) shift on the initial condition and cutoff before the next time step.
+  # Default is 500*eps() which in double precision is ≈1e-13.
+  threshold_limiter::RealT
+  # `threshold_wet` applied on water height to define when the flow is "wet"
+  # before calculating the numerical flux.
+  # Default is 5*eps() which in double precision is ≈1e-15.
+  threshold_wet::RealT
 end
 
 # Allow for flexibility to set the gravitational constant within an elixir depending on the
 # application where `gravity_constant=1.0` or `gravity_constant=9.81` are common values.
 # The reference total water height H0 defaults to 0.0 but is used for the "lake-at-rest"
-<<<<<<< HEAD
 # well-balancedness test cases.
 # Strict default values for thresholds that performed well in many numerical experiments
 function ShallowWaterEquations1D(; gravity_constant, H0=zero(gravity_constant),
@@ -84,11 +78,6 @@
     threshold_wet = 5 * eps(T)
   end
   ShallowWaterEquations1D(gravity_constant, H0, threshold_limiter, threshold_wet)
-=======
-# well-balancedness test cases
-function ShallowWaterEquations1D(; gravity_constant, H0 = 0.0)
-    ShallowWaterEquations1D(gravity_constant, H0)
->>>>>>> afd89eaf
 end
 
 have_nonconservative_terms(::ShallowWaterEquations1D) = True()
@@ -341,7 +330,6 @@
                    z)
 end
 
-<<<<<<< HEAD
 """
     flux_nonconservative_chen_noelle(u_ll, u_rr,
                                      orientation::Integer,
@@ -362,7 +350,7 @@
 @inline function flux_nonconservative_chen_noelle(u_ll, u_rr,
                                                   orientation::Integer,
                                                   equations::ShallowWaterEquations1D)
-  
+
   # Pull the water height and bottom topography on the left
   h_ll, _, b_ll = u_ll
   h_rr, _, b_rr = u_rr
@@ -389,8 +377,6 @@
 
 end
 
-=======
->>>>>>> afd89eaf
 """
     flux_fjordholm_etal(u_ll, u_rr, orientation,
                         equations::ShallowWaterEquations1D)
@@ -494,7 +480,6 @@
     return u_ll_star, u_rr_star
 end
 
-<<<<<<< HEAD
 """
     hydrostatic_reconstruction_chen_noelle(u_ll, u_rr, orientation::Integer,
                                            equations::ShallowWaterEquations1D)
@@ -533,8 +518,8 @@
   # to avoid numerical problem with arbitrary small values. Interfaces with a water height
   # lower or equal to the threshold can be declared as dry.
   # The default value for `threshold_wet` is ≈ 5*eps(), or 1e-15 in double precision, is set
-   # in the `ShallowWaterEquations1D` struct. This threshold value can be changed in the constructor
-   # call of this eqaution struct in an elixir.
+  # in the `ShallowWaterEquations1D` struct. This threshold value can be changed in the constructor
+  # call of this eqaution struct in an elixir.
   threshold = equations.threshold_wet
 
   if (h_ll_star <= threshold)
@@ -554,8 +539,6 @@
   return u_ll_star, u_rr_star
 end
 
-=======
->>>>>>> afd89eaf
 # Calculate maximum wave speed for local Lax-Friedrichs-type dissipation as the
 # maximum velocity magnitude plus the maximum speed of sound
 @inline function max_abs_speed_naive(u_ll, u_rr, orientation::Integer,
@@ -620,7 +603,6 @@
     return λ_min, λ_max
 end
 
-<<<<<<< HEAD
 
 """
     min_max_speed_chen_noelle(u_ll, u_rr, orientation::Integer,
@@ -654,8 +636,6 @@
 end
 
 
-=======
->>>>>>> afd89eaf
 @inline function max_abs_speeds(u, equations::ShallowWaterEquations1D)
     h = waterheight(u, equations)
     v = velocity(u, equations)
@@ -757,7 +737,6 @@
 # be a constant value over time. Note, assumes there is a single reference
 # water height `H0` with which to compare.
 @inline function lake_at_rest_error(u, equations::ShallowWaterEquations1D)
-<<<<<<< HEAD
   h, _, b = u
 
   # For well-balancedness testing with possible wet/dry regions the reference
@@ -767,14 +746,5 @@
   H0_wet_dry = max( equations.H0 , b + equations.threshold_limiter )
 
   return abs(H0_wet_dry - (h + b))
-=======
-    h, _, b = u
-    #
-    #  TODO: Compute this the proper way with
-    #        H0_wet_dry = max( equations.H0 , b + equations.threshold_limiter )
-    #        once PR for wet/dry `ShallowWaterEquations1D` is merged into this PR
-    #
-    return abs(equations.H0 - (h + b))
->>>>>>> afd89eaf
 end
 end # @muladd