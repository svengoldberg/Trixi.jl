# By default, Julia/LLVM does not use fused multiply-add operations (FMAs).
# Since these FMAs can increase the performance of many numerical algorithms,
# we need to opt-in explicitly.
# See https://ranocha.de/blog/Optimizing_EC_Trixi for further details.
@muladd begin


@doc raw"""
    ShallowWaterEquations1D(gravity, H0, threshold_limiter, threshold_wet)

Shallow water equations (SWE) in one space dimension. The equations are given by
```math
\begin{aligned}
  \frac{\partial h}{\partial t} + \frac{\partial}{\partial x}(h v) &= 0 \\
    \frac{\partial}{\partial t}(h v) + \frac{\partial}{\partial x}\left(h v^2 + \frac{g}{2}h^2\right)
    + g h \frac{\partial b}{\partial x} &= 0
\end{aligned}
```
The unknown quantities of the SWE are the water height ``h`` and the velocity ``v``.
The gravitational constant is denoted by `g` and the (possibly) variable bottom topography function ``b(x)``.
Conservative variable water height ``h`` is measured from the bottom topography ``b``, therefore one
also defines the total water height as ``H = h + b``.

The additional quantity ``H_0`` is also available to store a reference value for the total water height that
is useful to set initial conditions or test the "lake-at-rest" well-balancedness.

Also, there are two thresholds which prevent numerical problems as well as instabilities. Both of them do not
have to be passed, as default values are defined within the struct. The first one, `threshold_limiter`, is
used in [`PositivityPreservingLimiterShallowWater`](@ref) on the water height, as a (small) shift on the initial 
condition and cutoff before the next time step. The second one, `threshold_wet`, is applied on the water height to
define when the flow is "wet" before calculating the numerical flux.

The bottom topography function ``b(x)`` is set inside the initial condition routine
for a particular problem setup. To test the conservative form of the SWE one can set the bottom topography
variable `b` to zero.

In addition to the unknowns, Trixi.jl currently stores the bottom topography values at the approximation points
despite being fixed in time. This is done for convenience of computing the bottom topography gradients
on the fly during the approximation as well as computing auxiliary quantities like the total water height ``H``
or the entropy variables.
This affects the implementation and use of these equations in various ways:
* The flux values corresponding to the bottom topography must be zero.
* The bottom topography values must be included when defining initial conditions, boundary conditions or
  source terms.
* [`AnalysisCallback`](@ref) analyzes this variable.
* Trixi.jl's visualization tools will visualize the bottom topography by default.

References for the SWE are many but a good introduction is available in Chapter 13 of the book:
- Randall J. LeVeque (2002)
  Finite Volume Methods for Hyperbolic Problems
  [DOI: 10.1017/CBO9780511791253](https://doi.org/10.1017/CBO9780511791253)
"""
struct ShallowWaterEquations1D{RealT<:Real} <: AbstractShallowWaterEquations{1, 3}
  gravity::RealT # gravitational constant
  H0::RealT      # constant "lake-at-rest" total water height
  threshold_limiter::RealT  # Threshold to use in PositivityPreservingLimiterShallowWater on water height,
                            # as a (small) shift on the initial condition and cutoff before the
                            # next time step.
  threshold_wet::RealT      # Threshold to be applied on water height to define when the flow is "wet"
                            # before calculating the numerical flux.
end

# Allow for flexibility to set the gravitational constant within an elixir depending on the
# application where `gravity_constant=1.0` or `gravity_constant=9.81` are common values.
# The reference total water height H0 is an artefact from the old calculation of the lake_at_rest_error
# Strict default values for thresholds that performed great in several numerical experiments
function ShallowWaterEquations1D(; gravity_constant, H0=0.0, 
                                 threshold_limiter=1e-13, threshold_wet=1e-15)
  ShallowWaterEquations1D(gravity_constant, H0, threshold_limiter, threshold_wet)
end


have_nonconservative_terms(::ShallowWaterEquations1D) = True()
varnames(::typeof(cons2cons), ::ShallowWaterEquations1D) = ("h", "h_v", "b")
# Note, we use the total water height, H = h + b, as the first primitive variable for easier
# visualization and setting initial conditions
varnames(::typeof(cons2prim), ::ShallowWaterEquations1D) = ("H", "v", "b")


# Set initial conditions at physical location `x` for time `t`
"""
    initial_condition_convergence_test(x, t, equations::ShallowWaterEquations1D)

A smooth initial condition used for convergence tests in combination with
[`source_terms_convergence_test`](@ref)
(and [`BoundaryConditionDirichlet(initial_condition_convergence_test)`](@ref) in non-periodic domains).
"""

function initial_condition_convergence_test(x, t, equations::ShallowWaterEquations1D)
  # some constants are chosen such that the function is periodic on the domain [0,sqrt(2)]
  c  = 7.0
  omega_x = 2.0 * pi * sqrt(2.0)
  omega_t = 2.0 * pi

  H = c + cos(omega_x * x[1]) * cos(omega_t * t)
  v = 0.5
  b = 2.0 + 0.5 * sin(sqrt(2.0) * pi * x[1])
  return prim2cons(SVector(H, v, b), equations)
end

"""
    source_terms_convergence_test(u, x, t, equations::ShallowWaterEquations1D)

Source terms used for convergence tests in combination with
[`initial_condition_convergence_test`](@ref)
(and [`BoundaryConditionDirichlet(initial_condition_convergence_test)`](@ref) in non-periodic domains).

This manufactured solution source term is specifically designed for the bottom topography function
`b(x) = 2.0 + 0.5 * sin(sqrt(2.0)*pi*x[1])`
as defined in [`initial_condition_convergence_test`](@ref).
"""

@inline function source_terms_convergence_test(u, x, t, equations::ShallowWaterEquations1D)
  # Same settings as in `initial_condition_convergence_test`. Some derivative simplify because
  # this manufactured solution velocity is taken to be constant
  c  = 7.0
  omega_x = 2.0 * pi * sqrt(2.0)
  omega_t = 2.0 * pi
  omega_b = sqrt(2.0) * pi
  v = 0.5

  sinX, cosX = sincos(omega_x * x[1])
  sinT, cosT = sincos(omega_t * t )

  H = c + cosX * cosT
  H_x = -omega_x * sinX * cosT
  # this time derivative for the water height exploits that the bottom topography is
  # fixed in time such that H_t = (h+b)_t = h_t + 0
  H_t = -omega_t * cosX * sinT

  # bottom topography and its spatial derivative
  b = 2.0 + 0.5 * sin(sqrt(2.0) * pi * x[1])
  b_x = 0.5 * omega_b * cos(omega_b * x[1])

  du1 = H_t + v * (H_x - b_x)
  du2 = v * du1 + equations.gravity * (H - b) * H_x
  return SVector(du1, du2, 0.0)
end

"""
    initial_condition_weak_blast_wave(x, t, equations::ShallowWaterEquations1D)

A weak blast wave discontinuity useful for testing, e.g., total energy conservation.
Note for the shallow water equations to the total energy acts as a mathematical entropy function.
"""
function initial_condition_weak_blast_wave(x, t, equations::ShallowWaterEquations1D)

  inicenter = 0.7
  x_norm = x[1] - inicenter
  r = abs(x_norm)

  # Calculate primitive variables
  H = r > 0.5 ? 3.25 : 4.0
  v = r > 0.5 ? 0.0 : 0.1882
  b = sin(x[1]) # arbitrary continuous function

  return prim2cons(SVector(H, v, b), equations)
end

"""
    boundary_condition_slip_wall(u_inner, orientation_or_normal, x, t, surface_flux_function,
                                  equations::ShallowWaterEquations1D)

Create a boundary state by reflecting the normal velocity component and keep
the tangential velocity component unchanged. The boundary water height is taken from
the internal value.

For details see Section 9.2.5 of the book:
- Eleuterio F. Toro (2001)
  Shock-Capturing Methods for Free-Surface Shallow Flows
  1st edition
  ISBN 0471987662
"""
@inline function boundary_condition_slip_wall(u_inner, orientation_or_normal, direction,
                                              x, t,
                                              surface_flux_function,
                                              equations::ShallowWaterEquations1D)

  # create the "external" boundary solution state
  u_boundary = SVector(u_inner[1],
                       -u_inner[2],
                       u_inner[3])

  # calculate the boundary flux
  if iseven(direction) # u_inner is "left" of boundary, u_boundary is "right" of boundary
    flux = surface_flux_function(u_inner, u_boundary, orientation_or_normal, equations)
  else # u_boundary is "left" of boundary, u_inner is "right" of boundary
    flux = surface_flux_function(u_boundary, u_inner, orientation_or_normal, equations)
  end

  return flux
end

# Calculate 1D flux for a single point
# Note, the bottom topography has no flux
@inline function flux(u, orientation::Integer, equations::ShallowWaterEquations1D)
  h, h_v, _ = u
  v = velocity(u, equations)

  p = 0.5 * equations.gravity * h^2

  f1 = h_v
  f2 = h_v * v + p

  return SVector(f1, f2, zero(eltype(u)))
end

"""
    flux_nonconservative_wintermeyer_etal(u_ll, u_rr, orientation::Integer,
                                          equations::ShallowWaterEquations1D)

Non-symmetric two-point volume flux discretizing the nonconservative (source) term
that contains the gradient of the bottom topography [`ShallowWaterEquations1D`](@ref).

Further details are available in the paper:
- Niklas Wintermeyer, Andrew R. Winters, Gregor J. Gassner and David A. Kopriva (2017)
  An entropy stable nodal discontinuous Galerkin method for the two dimensional
  shallow water equations on unstructured curvilinear meshes with discontinuous bathymetry
  [DOI: 10.1016/j.jcp.2017.03.036](https://doi.org/10.1016/j.jcp.2017.03.036)
"""
@inline function flux_nonconservative_wintermeyer_etal(u_ll, u_rr, orientation::Integer,
                                                       equations::ShallowWaterEquations1D)
  # Pull the necessary left and right state information
  h_ll = waterheight(u_ll, equations)
  b_rr = u_rr[3]

  z = zero(eltype(u_ll))

  # Bottom gradient nonconservative term: (0, g h b_x, 0)
  f = SVector(z, equations.gravity * h_ll * b_rr, z)

  return f
end

"""
    flux_nonconservative_fjordholm_etal(u_ll, u_rr, orientation::Integer,
                                        equations::ShallowWaterEquations1D)

Non-symmetric two-point surface flux discretizing the nonconservative (source) term of
that contains the gradient of the bottom topography [`ShallowWaterEquations1D`](@ref).

This contains additional terms compared to [`flux_nonconservative_wintermeyer_etal`](@ref)
that account for possible discontinuities in the bottom topography function.
Thus, this flux should be used in general at interfaces. For flux differencing volume terms,
[`flux_nonconservative_wintermeyer_etal`](@ref) is analytically equivalent but slightly
cheaper.

Further details for the original finite volume formulation are available in
- Ulrik S. Fjordholm, Siddhartha Mishr and Eitan Tadmor (2011)
  Well-balanced and energy stable schemes for the shallow water equations with discontinuous topography
  [DOI: 10.1016/j.jcp.2011.03.042](https://doi.org/10.1016/j.jcp.2011.03.042)
and for curvilinear 2D case in the paper:
- Niklas Wintermeyer, Andrew R. Winters, Gregor J. Gassner and David A. Kopriva (2017)
  An entropy stable nodal discontinuous Galerkin method for the two dimensional
  shallow water equations on unstructured curvilinear meshes with discontinuous bathymetry
  [DOI: 10.1016/j.jcp.2017.03.036](https://doi.org/10.1016/j.jcp.2017.03.036)
"""
@inline function flux_nonconservative_fjordholm_etal(u_ll, u_rr, orientation::Integer,
                                                     equations::ShallowWaterEquations1D)
  # Pull the necessary left and right state information
  h_ll, _, b_ll = u_ll
  h_rr, _, b_rr = u_rr

  h_average = 0.5 * (h_ll + h_rr)
  b_jump = b_rr - b_ll

  # Includes two parts:
  #  (i)  Diagonal (consistent) term from the volume flux that uses `b_ll` to avoid
  #       cross-averaging across a discontinuous bottom topography
  #  (ii) True surface part that uses `h_average` and `b_jump` to handle discontinuous bathymetry
  z = zero(eltype(u_ll))

  f = SVector(z,
              equations.gravity * h_ll * b_ll + equations.gravity * h_average * b_jump,
              z)

  return f
end


"""
    flux_nonconservative_audusse_etal(u_ll, u_rr, orientation::Integer,
                                      equations::ShallowWaterEquations1D)

Non-symmetric two-point surface flux that discretizes the nonconservative (source) term.
The discretization uses the `hydrostatic_reconstruction_audusse_etal` on the conservative
variables.

This hydrostatic reconstruction ensures that the finite volume numerical fluxes remain
well-balanced for discontinuous bottom topographies [`ShallowWaterEquations1D`](@ref).
Should be used together with [`FluxHydrostaticReconstruction`](@ref) and
[`hydrostatic_reconstruction_audusse_etal`](@ref) in the surface flux to ensure consistency.

Further details on the hydrostatic reconstruction and its motivation can be found in
- Emmanuel Audusse, François Bouchut, Marie-Odile Bristeau, Rupert Klein, and Benoit Perthame (2004)
  A fast and stable well-balanced scheme with hydrostatic reconstruction for shallow water flows
  [DOI: 10.1137/S1064827503431090](https://doi.org/10.1137/S1064827503431090)
"""
@inline function flux_nonconservative_audusse_etal(u_ll, u_rr,
                                                   orientation::Integer,
                                                   equations::ShallowWaterEquations1D)
  # Pull the water height and bottom topography on the left
  h_ll, _, b_ll = u_ll

  # Create the hydrostatic reconstruction for the left solution state
  u_ll_star, _ = hydrostatic_reconstruction_audusse_etal(u_ll, u_rr, equations)

  # Copy the reconstructed water height for easier to read code
  h_ll_star = u_ll_star[1]

  z = zero(eltype(u_ll))
  # Includes two parts:
  #   (i)  Diagonal (consistent) term from the volume flux that uses `b_ll` to avoid
  #        cross-averaging across a discontinuous bottom topography
  #   (ii) True surface part that uses `h_ll` and `h_ll_star` to handle discontinuous bathymetry
  return SVector(z,
                 equations.gravity * h_ll * b_ll + equations.gravity * ( h_ll^2 - h_ll_star^2 ),
                 z)
end

"""
    flux_nonconservative_chen_noelle(u_ll, u_rr,
                                     orientation::Integer,
                                     equations::ShallowWaterEquations1D)

Non-symmetric two-point surface flux that discretizes the nonconservative (source) term.
The discretization uses the `hydrostatic_reconstruction_chen_noelle` on the conservative
variables.

Should be used together with [`FluxHydrostaticReconstruction`](@ref) and
[`hydrostatic_reconstruction_chen_noelle`](@ref) in the surface flux to ensure consistency.

Further details on the hydrostatic reconstruction and its motivation can be found in
- Guoxian Chen and Sebastian Noelle (2017)
  A new hydrostatic reconstruction scheme based on subcell reconstructions
  [DOI:10.1137/15M1053074](https://dx.doi.org/10.1137/15M1053074)
"""
@inline function flux_nonconservative_chen_noelle(u_ll, u_rr,
                                                  orientation::Integer,
                                                  equations::ShallowWaterEquations1D)
  
  # Pull the water height and bottom topography on the left
  h_ll, _, b_ll = u_ll
  h_rr, _, b_rr = u_rr

  H_ll = h_ll + b_ll
  H_rr = h_rr + b_rr

  b_star = min( max( b_ll, b_rr ), min( H_ll, H_rr ) )

  # Create the hydrostatic reconstruction for the left solution state
  u_ll_star, _ = hydrostatic_reconstruction_chen_noelle(u_ll, u_rr, equations)

  # Copy the reconstructed water height for easier to read code
  h_ll_star = u_ll_star[1]

  z = zero(eltype(u_ll))
  # Includes two parts:
  #   (i)  Diagonal (consistent) term from the volume flux that uses `b_ll` to avoid
  #        cross-averaging across a discontinuous bottom topography
  #   (ii) True surface part that uses `h_ll` and `h_ll_star` to handle discontinuous bathymetry
  return SVector(z,
                 equations.gravity * h_ll * b_ll - equations.gravity * (h_ll_star + h_ll) * (b_ll - b_star),
                 z)

end

"""
    flux_fjordholm_etal(u_ll, u_rr, orientation,
                        equations::ShallowWaterEquations1D)

Total energy conservative (mathematical entropy for shallow water equations). When the bottom topography
is nonzero this should only be used as a surface flux otherwise the scheme will not be well-balanced.
For well-balancedness in the volume flux use [`flux_wintermeyer_etal`](@ref).

Details are available in Eq. (4.1) in the paper:
- Ulrik S. Fjordholm, Siddhartha Mishr and Eitan Tadmor (2011)
  Well-balanced and energy stable schemes for the shallow water equations with discontinuous topography
  [DOI: 10.1016/j.jcp.2011.03.042](https://doi.org/10.1016/j.jcp.2011.03.042)
"""
@inline function flux_fjordholm_etal(u_ll, u_rr, orientation::Integer, equations::ShallowWaterEquations1D)
  # Unpack left and right state
  h_ll = waterheight(u_ll, equations)
  v_ll = velocity(u_ll, equations)
  h_rr = waterheight(u_rr, equations)
  v_rr = velocity(u_rr, equations)

  # Average each factor of products in flux
  h_avg = 0.5 * (h_ll   + h_rr  )
  v_avg = 0.5 * (v_ll  + v_rr )
  p_avg = 0.25 * equations.gravity * (h_ll^2 + h_rr^2)

  # Calculate fluxes depending on orientation
  f1 = h_avg * v_avg
  f2 = f1 * v_avg + p_avg

  return SVector(f1, f2, zero(eltype(u_ll)))
end

"""
    flux_wintermeyer_etal(u_ll, u_rr, orientation,
                          equations::ShallowWaterEquations1D)

Total energy conservative (mathematical entropy for shallow water equations) split form.
When the bottom topography is nonzero this scheme will be well-balanced when used as a `volume_flux`.
The `surface_flux` should still use, e.g., [`flux_fjordholm_etal`](@ref).

Further details are available in Theorem 1 of the paper:
- Niklas Wintermeyer, Andrew R. Winters, Gregor J. Gassner and David A. Kopriva (2017)
  An entropy stable nodal discontinuous Galerkin method for the two dimensional
  shallow water equations on unstructured curvilinear meshes with discontinuous bathymetry
  [DOI: 10.1016/j.jcp.2017.03.036](https://doi.org/10.1016/j.jcp.2017.03.036)
"""
@inline function flux_wintermeyer_etal(u_ll, u_rr, orientation::Integer, equations::ShallowWaterEquations1D)
  # Unpack left and right state
  h_ll, h_v_ll, _ = u_ll
  h_rr, h_v_rr, _ = u_rr

  # Get the velocities on either side
  v_ll = velocity(u_ll, equations)
  v_rr = velocity(u_rr, equations)

  # Average each factor of products in flux
  v_avg = 0.5 * (v_ll + v_rr)
  p_avg = 0.5 * equations.gravity * h_ll * h_rr

  # Calculate fluxes depending on orientation
  f1 = 0.5 * (h_v_ll + h_v_rr)
  f2 = f1 * v_avg + p_avg

  return SVector(f1, f2, zero(eltype(u_ll)))
end


"""
    hydrostatic_reconstruction_audusse_etal(u_ll, u_rr, orientation::Integer,
                                            equations::ShallowWaterEquations1D)

A particular type of hydrostatic reconstruction on the water height to guarantee well-balancedness
for a general bottom topography [`ShallowWaterEquations1D`](@ref). The reconstructed solution states
`u_ll_star` and `u_rr_star` variables are used to evaluate the surface numerical flux at the interface.
Use in combination with the generic numerical flux routine [`FluxHydrostaticReconstruction`](@ref).

Further details on this hydrostatic reconstruction and its motivation can be found in
- Emmanuel Audusse, François Bouchut, Marie-Odile Bristeau, Rupert Klein, and Benoit Perthame (2004)
  A fast and stable well-balanced scheme with hydrostatic reconstruction for shallow water flows
  [DOI: 10.1137/S1064827503431090](https://doi.org/10.1137/S1064827503431090)
"""
@inline function hydrostatic_reconstruction_audusse_etal(u_ll, u_rr, equations::ShallowWaterEquations1D)
  # Unpack left and right water heights and bottom topographies
  h_ll, _, b_ll = u_ll
  h_rr, _, b_rr = u_rr

  # Get the velocities on either side
  v1_ll = velocity(u_ll, equations)
  v1_rr = velocity(u_rr, equations)

  # Compute the reconstructed water heights
  h_ll_star = max(zero(h_ll) , h_ll + b_ll - max(b_ll, b_rr) )
  h_rr_star = max(zero(h_rr) , h_rr + b_rr - max(b_ll, b_rr) )

  # Create the conservative variables using the reconstruted water heights
  u_ll_star = SVector( h_ll_star , h_ll_star * v1_ll , b_ll )
  u_rr_star = SVector( h_rr_star , h_rr_star * v1_rr , b_rr )

  return u_ll_star, u_rr_star
end

"""
    hydrostatic_reconstruction_chen_noelle(u_ll, u_rr, orientation::Integer,
                                           equations::ShallowWaterEquations1D)

A particular type of hydrostatic reconstruction on the water height to guarantee well-balancedness
for a general bottom topography [`ShallowWaterEquations1D`](@ref). The reconstructed solution states
`u_ll_star` and `u_rr_star` variables are used to evaluate the surface numerical flux at the interface.
The key idea is a linear reconstruction of the bottom and water height at the interfaces using subcells.
Use in combination with the generic numerical flux routine [`FluxHydrostaticReconstruction`](@ref).

Further details on this hydrostatic reconstruction and its motivation can be found in
- Guoxian Chen and Sebastian Noelle (2017)
  A new hydrostatic reconstruction scheme based on subcell reconstructions
  [DOI:10.1137/15M1053074](https://dx.doi.org/10.1137/15M1053074)
"""
@inline function  hydrostatic_reconstruction_chen_noelle(u_ll, u_rr, equations::ShallowWaterEquations1D)
  # Unpack left and right water heights and bottom topographies
  h_ll, _, b_ll = u_ll
  h_rr, _, b_rr = u_rr

  # Get the velocities on either side
  v_ll = velocity(u_ll, equations)
  v_rr = velocity(u_rr, equations)

  H_ll = b_ll + h_ll
  H_rr = b_rr + h_rr

  b_star = min( max( b_ll, b_rr ), min( H_ll, H_rr ) )

  # Compute the reconstructed water heights
  h_ll_star = min( H_ll - b_star, h_ll )
  h_rr_star = min( H_rr - b_star, h_rr )

  # Set the water height to be at least the value stored in the variable threshold after
  # the hydrostatic reconstruction is applied and before the numerical flux is calculated
  # to avoid numerical problem with arbitrary small values. Interfaces with a water height
  # lower or equal to the threshold can be declared as dry.
  # The default value is set to 1e-15 and can be changed within the constructor call in an elixir.
  threshold = equations.threshold_wet

  h_ll_star = h_ll_star * Int32(h_ll_star > threshold) + threshold * Int32(h_ll_star <= threshold)
  h_rr_star = h_rr_star * Int32(h_rr_star > threshold) + threshold * Int32(h_rr_star <= threshold)

  v_ll = v_ll * Int32(h_ll_star > threshold)
  v_rr = v_rr * Int32(h_rr_star > threshold)

  # Create the conservative variables using the reconstruted water heights
  u_ll_star = SVector( h_ll_star, h_ll_star * v_ll, b_ll )
  u_rr_star = SVector( h_rr_star, h_rr_star * v_rr, b_rr )

  return u_ll_star, u_rr_star
end

# Calculate maximum wave speed for local Lax-Friedrichs-type dissipation as the
# maximum velocity magnitude plus the maximum speed of sound
@inline function max_abs_speed_naive(u_ll, u_rr, orientation::Integer, equations::ShallowWaterEquations1D)
  # Get the velocity quantities
  v_ll = velocity(u_ll, equations)
  v_rr = velocity(u_rr, equations)

  # Calculate the wave celerity on the left and right
  h_ll = waterheight(u_ll, equations)
  h_rr = waterheight(u_rr, equations)
  c_ll = sqrt(equations.gravity * h_ll)
  c_rr = sqrt(equations.gravity * h_rr)

  return max(abs(v_ll), abs(v_rr)) + max(c_ll, c_rr)
end


# Specialized `DissipationLocalLaxFriedrichs` to avoid spurious dissipation in the bottom topography
@inline function (dissipation::DissipationLocalLaxFriedrichs)(u_ll, u_rr, orientation_or_normal_direction,
                                                              equations::ShallowWaterEquations1D)
  λ = dissipation.max_abs_speed(u_ll, u_rr, orientation_or_normal_direction, equations)
  diss = -0.5 * λ * (u_rr - u_ll)
  return SVector(diss[1], diss[2], zero(eltype(u_ll)))
end


# Specialized `FluxHLL` to avoid spurious dissipation in the bottom topography
@inline function (numflux::FluxHLL)(u_ll, u_rr, orientation_or_normal_direction,
                                    equations::ShallowWaterEquations1D)
  λ_min, λ_max = numflux.min_max_speed(u_ll, u_rr, orientation_or_normal_direction, equations)

  if λ_min >= 0 && λ_max >= 0
    return flux(u_ll, orientation_or_normal_direction, equations)
  elseif λ_max <= 0 && λ_min <= 0
    return flux(u_rr, orientation_or_normal_direction, equations)
  else
    f_ll = flux(u_ll, orientation_or_normal_direction, equations)
    f_rr = flux(u_rr, orientation_or_normal_direction, equations)
    inv_λ_max_minus_λ_min = inv(λ_max - λ_min)
    factor_ll = λ_max * inv_λ_max_minus_λ_min
    factor_rr = λ_min * inv_λ_max_minus_λ_min
    factor_diss = λ_min * λ_max * inv_λ_max_minus_λ_min
    diss = u_rr - u_ll
    return factor_ll * f_ll - factor_rr * f_rr + factor_diss * SVector(diss[1], diss[2], zero(eltype(u_ll)))
  end
end


# Calculate minimum and maximum wave speeds for HLL-type fluxes
@inline function min_max_speed_naive(u_ll, u_rr, orientation::Integer,
                                     equations::ShallowWaterEquations1D)
  h_ll = waterheight(u_ll, equations)
  v_ll = velocity(u_ll, equations)
  h_rr = waterheight(u_rr, equations)
  v_rr = velocity(u_rr, equations)

  λ_min = v_ll - sqrt(equations.gravity * h_ll)
  λ_max = v_rr + sqrt(equations.gravity * h_rr)

  return λ_min, λ_max
end


"""
    min_max_speed_chen_noelle(u_ll, u_rr, orientation::Integer,
                              equations::ShallowWaterEquations1D)

The approximated speeds for the HLL type numerical flux used by Chen and Noelle for their
hydrostatic reconstruction. As they state in the paper, these speeds are chosen for the numerical
flux to ensure positivity and to satisfy an entropy inequality.

Further details on this hydrostatic reconstruction and its motivation can be found in
- Guoxian Chen and Sebastian Noelle (2017)
  A new hydrostatic reconstruction scheme based on subcell reconstructions
  [DOI:10.1137/15M1053074](https://dx.doi.org/10.1137/15M1053074)
"""
@inline function min_max_speed_chen_noelle(u_ll, u_rr, orientation::Integer, equations::ShallowWaterEquations1D)
  # Get the velocity quantities
  v_ll = velocity(u_ll, equations)
  v_rr = velocity(u_rr, equations)

  # Calculate the wave celerity on the left and right
  h_ll = waterheight(u_ll, equations)
  h_rr = waterheight(u_rr, equations)

  a_ll = sqrt(equations.gravity * h_ll)
  a_rr = sqrt(equations.gravity * h_rr)

  λ_min = min( v_ll - a_ll, v_rr - a_rr, zero(eltype(u_ll)) )
  λ_max = max( v_ll + a_ll, v_rr + a_rr, zero(eltype(u_ll)) )

  return λ_min, λ_max
end


@inline function max_abs_speeds(u, equations::ShallowWaterEquations1D)
  h = waterheight(u, equations)
  v = velocity(u, equations)

  c = equations.gravity * sqrt(h)
  return (abs(v) + c,)
end


# Helper function to extract the velocity vector from the conservative variables
@inline function velocity(u, equations::ShallowWaterEquations1D)
  h, h_v, _ = u

  v = h_v / h

  return v
end


# Convert conservative variables to primitive
@inline function cons2prim(u, equations::ShallowWaterEquations1D)
  h, _, b = u

  H = h + b
  v = velocity(u, equations)
  return SVector(H, v, b)
end


# Convert conservative variables to entropy
# Note, only the first two are the entropy variables, the third entry still
# just carries the bottom topography values for convenience
@inline function cons2entropy(u, equations::ShallowWaterEquations1D)
  h, h_v, b = u

  v = velocity(u, equations)

  w1 = equations.gravity * (h + b) - 0.5 * v^2
  w2 = v

  return SVector(w1, w2, b)
end


# Convert entropy variables to conservative
@inline function entropy2cons(w, equations::ShallowWaterEquations1D)
  w1, w2, b = w

  h = (w1 + 0.5 * w2^2) / equations.gravity - b
  h_v = h * w2
  return SVector(h, h_v, b)
end


# Convert primitive to conservative variables
@inline function prim2cons(prim, equations::ShallowWaterEquations1D)
  H, v, b = prim

  h = H - b
  h_v = h * v

  return SVector(h, h_v, b)
end


@inline function waterheight(u, equations::ShallowWaterEquations1D)
  return u[1]
end


@inline function pressure(u, equations::ShallowWaterEquations1D)
  h = waterheight(u, equations)
  p = 0.5 * equations.gravity * h^2
  return p
end


@inline function waterheight_pressure(u, equations::ShallowWaterEquations1D)
  return waterheight(u, equations) * pressure(u, equations)
end


# Entropy function for the shallow water equations is the total energy
@inline entropy(cons, equations::ShallowWaterEquations1D) = energy_total(cons, equations)


# Calculate total energy for a conservative state `cons`
@inline function energy_total(cons, equations::ShallowWaterEquations1D)
  h, h_v, b = cons

  e = (h_v^2) / (2 * h) + 0.5 * equations.gravity * h^2 + equations.gravity * h * b
  return e
end


# Calculate kinetic energy for a conservative state `cons`
@inline function energy_kinetic(u, equations::ShallowWaterEquations1D)
  h, h_v, _ = u
  return (h_v^2) / (2 * h)
end


# Calculate potential energy for a conservative state `cons`
@inline function energy_internal(cons, equations::ShallowWaterEquations1D)
  return energy_total(cons, equations) - energy_kinetic(cons, equations)
end


# Calculate the error for the "lake-at-rest" test case where H = h+b should
# be a constant value over time. Note, assumes there is a single reference
# water height `H0` with which to compare.
@inline function lake_at_rest_error(u, equations::ShallowWaterEquations1D)
  h, _, b = u

<<<<<<< HEAD
  #
  #  TODO: Compute this the proper way with
  #        H0_wet_dry = max( equations.H0 , b + equations.threshold_limiter )
  #        once PR for wet/dry `ShallowWaterEquations1D` is merged into this PR
  #

  return abs(equations.H0 - (h + b))
=======
  # For well-balancedness testing with possible wet/dry regions the reference
  # water height `H0` accounts for the possibility that the bottom topography
  # can emerge out of the water as well as for the threshold offset to avoid
  # division by a "hard" zero water heights as well.
  H0_wet_dry = max( equations.H0 , b + equations.threshold_limiter )

  return abs(H0_wet_dry - (h + b))
>>>>>>> d8a5bdb7
end


end # @muladd<|MERGE_RESOLUTION|>--- conflicted
+++ resolved
@@ -728,15 +728,6 @@
 @inline function lake_at_rest_error(u, equations::ShallowWaterEquations1D)
   h, _, b = u
 
-<<<<<<< HEAD
-  #
-  #  TODO: Compute this the proper way with
-  #        H0_wet_dry = max( equations.H0 , b + equations.threshold_limiter )
-  #        once PR for wet/dry `ShallowWaterEquations1D` is merged into this PR
-  #
-
-  return abs(equations.H0 - (h + b))
-=======
   # For well-balancedness testing with possible wet/dry regions the reference
   # water height `H0` accounts for the possibility that the bottom topography
   # can emerge out of the water as well as for the threshold offset to avoid
@@ -744,7 +735,6 @@
   H0_wet_dry = max( equations.H0 , b + equations.threshold_limiter )
 
   return abs(H0_wet_dry - (h + b))
->>>>>>> d8a5bdb7
 end
 
 
