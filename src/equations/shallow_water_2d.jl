--- conflicted
+++ resolved
@@ -3,12 +3,9 @@
 # we need to opt-in explicitly.
 # See https://ranocha.de/blog/Optimizing_EC_Trixi for further details.
 @muladd begin
-<<<<<<< HEAD
+#! format: noindent
 
 # TODO: remove before merge (along with the extra carriage return)
-=======
-#! format: noindent
->>>>>>> 2bc1cc68
 
 @doc raw"""
     ShallowWaterEquations2D(gravity, H0)
