# By default, Julia/LLVM does not use fused multiply-add operations (FMAs).
# Since these FMAs can increase the performance of many numerical algorithms,
# we need to opt-in explicitly.
# See https://ranocha.de/blog/Optimizing_EC_Trixi for further details.
@muladd begin
#! format: noindent


@doc raw"""
    ShallowWaterEquations2D(gravity, H0, threshold_limiter, threshold_wet)

Shallow water equations (SWE) in two space dimensions. The equations are given by
```math
\begin{aligned}
  \frac{\partial h}{\partial t} + \frac{\partial}{\partial x}(h v_1)
    + \frac{\partial}{\partial y}(h v_2) &= 0 \\
    \frac{\partial}{\partial t}(h v_1) + \frac{\partial}{\partial x}\left(h v_1^2 + \frac{g}{2}h^2\right)
    + \frac{\partial}{\partial y}(h v_1 v_2) + g h \frac{\partial b}{\partial x} &= 0 \\
    \frac{\partial}{\partial t}(h v_2) + \frac{\partial}{\partial x}(h v_1 v_2)
    + \frac{\partial}{\partial y}\left(h v_2^2 + \frac{g}{2}h^2\right) + g h \frac{\partial b}{\partial y} &= 0.
\end{aligned}
```
The unknown quantities of the SWE are the water height ``h`` and the velocities ``\mathbf{v} = (v_1, v_2)^T``.
The gravitational constant is denoted by `g` and the (possibly) variable bottom topography function ``b(x,y)``.
Conservative variable water height ``h`` is measured from the bottom topography ``b``, therefore one
also defines the total water height as ``H = h + b``.

The additional quantity ``H_0`` is also available to store a reference value for the total water height that
is useful to set initial conditions or test the "lake-at-rest" well-balancedness.

Also, there are two thresholds which prevent numerical problems as well as instabilities. Both of them do not
have to be passed, as default values are defined within the struct. The first one, `threshold_limiter`, is
used in [`PositivityPreservingLimiterShallowWater`](@ref) on the water height, as a (small) shift on the initial
condition and cutoff before the next time step. The second one, `threshold_wet`, is applied on the water height to
define when the flow is "wet" before calculating the numerical flux.

The bottom topography function ``b(x,y)`` is set inside the initial condition routine
for a particular problem setup. To test the conservative form of the SWE one can set the bottom topography
variable `b` to zero.

In addition to the unknowns, Trixi.jl currently stores the bottom topography values at the approximation points
despite being fixed in time. This is done for convenience of computing the bottom topography gradients
on the fly during the approximation as well as computing auxiliary quantities like the total water height ``H``
or the entropy variables.
This affects the implementation and use of these equations in various ways:
* The flux values corresponding to the bottom topography must be zero.
* The bottom topography values must be included when defining initial conditions, boundary conditions or
  source terms.
* [`AnalysisCallback`](@ref) analyzes this variable.
* Trixi.jl's visualization tools will visualize the bottom topography by default.

References for the SWE are many but a good introduction is available in Chapter 13 of the book:
- Randall J. LeVeque (2002)
  Finite Volume Methods for Hyperbolic Problems
  [DOI: 10.1017/CBO9780511791253](https://doi.org/10.1017/CBO9780511791253)
"""
<<<<<<< HEAD
struct ShallowWaterEquations2D{RealT<:Real} <: AbstractShallowWaterEquations{2, 4}
  gravity::RealT # gravitational constant
  H0::RealT      # constant "lake-at-rest" total water height
  threshold_limiter::RealT # Threshold to use in `PositivityPreservingLimiterShallowWater` on water height,
                           # as a (small) shift on the initial condition and cutoff before the
                           # next time step.
                           # Default is 500*eps() which in double precision is ≈1e-13.
  threshold_wet::RealT     # Threshold to be applied on water height to define when the flow is "wet"
                           # before calculating the numerical flux.
                           # Default is 5*eps() which in double precision is ≈1e-15.
=======
struct ShallowWaterEquations2D{RealT <: Real} <: AbstractShallowWaterEquations{2, 4}
    gravity::RealT # gravitational constant
    H0::RealT      # constant "lake-at-rest" total water height
>>>>>>> b716eb4d
end

# Allow for flexibility to set the gravitational constant within an elixir depending on the
# application where `gravity_constant=1.0` or `gravity_constant=9.81` are common values.
# The reference total water height H0 defaults to 0.0 but is used for the "lake-at-rest"
<<<<<<< HEAD
# well-balancedness test cases.
# Strict default values for thresholds that performed well in many numerical experiments
function ShallowWaterEquations2D(; gravity_constant, H0=zero(gravity_constant),
                                   threshold_limiter=nothing, threshold_wet=nothing)
  T = promote_type(typeof(gravity_constant), typeof(H0))
  if threshold_limiter === nothing
    threshold_limiter = 500 * eps(T)
  end
  if threshold_wet === nothing
    threshold_wet = 5 * eps(T)
  end
  ShallowWaterEquations2D(gravity_constant, H0, threshold_limiter, threshold_wet)
=======
# well-balancedness test cases
function ShallowWaterEquations2D(; gravity_constant, H0 = 0.0)
    ShallowWaterEquations2D(gravity_constant, H0)
>>>>>>> b716eb4d
end

have_nonconservative_terms(::ShallowWaterEquations2D) = True()
varnames(::typeof(cons2cons), ::ShallowWaterEquations2D) = ("h", "h_v1", "h_v2", "b")
# Note, we use the total water height, H = h + b, as the first primitive variable for easier
# visualization and setting initial conditions
varnames(::typeof(cons2prim), ::ShallowWaterEquations2D) = ("H", "v1", "v2", "b")

# Set initial conditions at physical location `x` for time `t`
"""
    initial_condition_convergence_test(x, t, equations::ShallowWaterEquations2D)

A smooth initial condition used for convergence tests in combination with
[`source_terms_convergence_test`](@ref)
(and [`BoundaryConditionDirichlet(initial_condition_convergence_test)`](@ref) in non-periodic domains).
"""
function initial_condition_convergence_test(x, t, equations::ShallowWaterEquations2D)
    # some constants are chosen such that the function is periodic on the domain [0,sqrt(2)]^2
    c = 7.0
    omega_x = 2.0 * pi * sqrt(2.0)
    omega_t = 2.0 * pi

    x1, x2 = x

    H = c + cos(omega_x * x1) * sin(omega_x * x2) * cos(omega_t * t)
    v1 = 0.5
    v2 = 1.5
    b = 2.0 + 0.5 * sin(sqrt(2.0) * pi * x1) + 0.5 * sin(sqrt(2.0) * pi * x2)
    return prim2cons(SVector(H, v1, v2, b), equations)
end

"""
    source_terms_convergence_test(u, x, t, equations::ShallowWaterEquations2D)

Source terms used for convergence tests in combination with
[`initial_condition_convergence_test`](@ref)
(and [`BoundaryConditionDirichlet(initial_condition_convergence_test)`](@ref) in non-periodic domains).

This manufactured solution source term is specifically designed for the bottom topography function
`b(x,y) = 2 + 0.5 * sin(sqrt(2)*pi*x) + 0.5 * sin(sqrt(2)*pi*y)`
as defined in [`initial_condition_convergence_test`](@ref).
"""
@inline function source_terms_convergence_test(u, x, t,
                                               equations::ShallowWaterEquations2D)
    # Same settings as in `initial_condition_convergence_test`. Some derivative simplify because
    # this manufactured solution velocities are taken to be constants
    c = 7.0
    omega_x = 2.0 * pi * sqrt(2.0)
    omega_t = 2.0 * pi
    omega_b = sqrt(2.0) * pi
    v1 = 0.5
    v2 = 1.5

    x1, x2 = x

    sinX, cosX = sincos(omega_x * x1)
    sinY, cosY = sincos(omega_x * x2)
    sinT, cosT = sincos(omega_t * t)

    H = c + cosX * sinY * cosT
    H_x = -omega_x * sinX * sinY * cosT
    H_y = omega_x * cosX * cosY * cosT
    # this time derivative for the water height exploits that the bottom topography is
    # fixed in time such that H_t = (h+b)_t = h_t + 0
    H_t = -omega_t * cosX * sinY * sinT

    # bottom topography and its gradient
    b = 2.0 + 0.5 * sin(sqrt(2.0) * pi * x1) + 0.5 * sin(sqrt(2.0) * pi * x2)
    tmp1 = 0.5 * omega_b
    b_x = tmp1 * cos(omega_b * x1)
    b_y = tmp1 * cos(omega_b * x2)

    du1 = H_t + v1 * (H_x - b_x) + v2 * (H_y - b_y)
    du2 = v1 * du1 + equations.gravity * (H - b) * H_x
    du3 = v2 * du1 + equations.gravity * (H - b) * H_y
    return SVector(du1, du2, du3, 0.0)
end

"""
    initial_condition_weak_blast_wave(x, t, equations::ShallowWaterEquations2D)

A weak blast wave discontinuity useful for testing, e.g., total energy conservation.
Note for the shallow water equations to the total energy acts as a mathematical entropy function.
"""
function initial_condition_weak_blast_wave(x, t, equations::ShallowWaterEquations2D)
    # Set up polar coordinates
    inicenter = SVector(0.7, 0.7)
    x_norm = x[1] - inicenter[1]
    y_norm = x[2] - inicenter[2]
    r = sqrt(x_norm^2 + y_norm^2)
    phi = atan(y_norm, x_norm)
    sin_phi, cos_phi = sincos(phi)

    # Calculate primitive variables
    H = r > 0.5 ? 3.25 : 4.0
    v1 = r > 0.5 ? 0.0 : 0.1882 * cos_phi
    v2 = r > 0.5 ? 0.0 : 0.1882 * sin_phi
    b = 0.0 # by default assume there is no bottom topography

    return prim2cons(SVector(H, v1, v2, b), equations)
end

"""
    boundary_condition_slip_wall(u_inner, normal_direction, x, t, surface_flux_function,
                                 equations::ShallowWaterEquations2D)
Create a boundary state by reflecting the normal velocity component and keep
the tangential velocity component unchanged. The boundary water height is taken from
the internal value.
For details see Section 9.2.5 of the book:
- Eleuterio F. Toro (2001)
  Shock-Capturing Methods for Free-Surface Shallow Flows
  1st edition
  ISBN 0471987662
"""
@inline function boundary_condition_slip_wall(u_inner, normal_direction::AbstractVector,
                                              x, t,
                                              surface_flux_function,
                                              equations::ShallowWaterEquations2D)
    # normalize the outward pointing direction
    normal = normal_direction / norm(normal_direction)

    # compute the normal velocity
    u_normal = normal[1] * u_inner[2] + normal[2] * u_inner[3]

    # create the "external" boundary solution state
    u_boundary = SVector(u_inner[1],
                         u_inner[2] - 2.0 * u_normal * normal[1],
                         u_inner[3] - 2.0 * u_normal * normal[2],
                         u_inner[4])

    # calculate the boundary flux
    flux = surface_flux_function(u_inner, u_boundary, normal_direction, equations)

    return flux
end

"""
    boundary_condition_slip_wall(u_inner, orientation, direction, x, t,
                                 surface_flux_function, equations::ShallowWaterEquations2D)

Should be used together with [`TreeMesh`](@ref).
"""
@inline function boundary_condition_slip_wall(u_inner, orientation,
                                              direction, x, t,
                                              surface_flux_function,
                                              equations::ShallowWaterEquations2D)
    ## get the appropriate normal vector from the orientation
    if orientation == 1
        u_boundary = SVector(u_inner[1], -u_inner[2], u_inner[3], u_inner[4])
    else # orientation == 2
        u_boundary = SVector(u_inner[1], u_inner[2], -u_inner[3], u_inner[4])
    end

    # compute and return the flux using `boundary_condition_slip_wall` routine above
    flux = surface_flux_function(u_inner, u_boundary, orientation, equations)

    return flux
end

# Calculate 1D flux for a single point
# Note, the bottom topography has no flux
@inline function flux(u, orientation::Integer, equations::ShallowWaterEquations2D)
    h, h_v1, h_v2, _ = u
    v1, v2 = velocity(u, equations)

    p = 0.5 * equations.gravity * h^2
    if orientation == 1
        f1 = h_v1
        f2 = h_v1 * v1 + p
        f3 = h_v1 * v2
    else
        f1 = h_v2
        f2 = h_v2 * v1
        f3 = h_v2 * v2 + p
    end
    return SVector(f1, f2, f3, zero(eltype(u)))
end

# Calculate 1D flux for a single point in the normal direction
# Note, this directional vector is not normalized and the bottom topography has no flux
@inline function flux(u, normal_direction::AbstractVector,
                      equations::ShallowWaterEquations2D)
    h = waterheight(u, equations)
    v1, v2 = velocity(u, equations)

    v_normal = v1 * normal_direction[1] + v2 * normal_direction[2]
    h_v_normal = h * v_normal
    p = 0.5 * equations.gravity * h^2

    f1 = h_v_normal
    f2 = h_v_normal * v1 + p * normal_direction[1]
    f3 = h_v_normal * v2 + p * normal_direction[2]
    return SVector(f1, f2, f3, zero(eltype(u)))
end

"""
    flux_nonconservative_wintermeyer_etal(u_ll, u_rr, orientation::Integer,
                                          equations::ShallowWaterEquations2D)
    flux_nonconservative_wintermeyer_etal(u_ll, u_rr,
                                          normal_direction_ll     ::AbstractVector,
                                          normal_direction_average::AbstractVector,
                                          equations::ShallowWaterEquations2D)

Non-symmetric two-point volume flux discretizing the nonconservative (source) term
that contains the gradient of the bottom topography [`ShallowWaterEquations2D`](@ref).

On curvilinear meshes, this nonconservative flux depends on both the
contravariant vector (normal direction) at the current node and the averaged
one. This is different from numerical fluxes used to discretize conservative
terms.

Further details are available in the paper:
- Niklas Wintermeyer, Andrew R. Winters, Gregor J. Gassner and David A. Kopriva (2017)
  An entropy stable nodal discontinuous Galerkin method for the two dimensional
  shallow water equations on unstructured curvilinear meshes with discontinuous bathymetry
  [DOI: 10.1016/j.jcp.2017.03.036](https://doi.org/10.1016/j.jcp.2017.03.036)
"""
@inline function flux_nonconservative_wintermeyer_etal(u_ll, u_rr, orientation::Integer,
                                                       equations::ShallowWaterEquations2D)
    # Pull the necessary left and right state information
    h_ll = waterheight(u_ll, equations)
    b_rr = u_rr[4]

    z = zero(eltype(u_ll))
    # Bottom gradient nonconservative term: (0, g h b_x, g h b_y, 0)
    if orientation == 1
        f = SVector(z, equations.gravity * h_ll * b_rr, z, z)
    else # orientation == 2
        f = SVector(z, z, equations.gravity * h_ll * b_rr, z)
    end
    return f
end

@inline function flux_nonconservative_wintermeyer_etal(u_ll, u_rr,
                                                       normal_direction_ll::AbstractVector,
                                                       normal_direction_average::AbstractVector,
                                                       equations::ShallowWaterEquations2D)
    # Pull the necessary left and right state information
    h_ll = waterheight(u_ll, equations)
    b_rr = u_rr[4]
    # Note this routine only uses the `normal_direction_average` and the average of the
    # bottom topography to get a quadratic split form DG gradient on curved elements
    return SVector(zero(eltype(u_ll)),
                   normal_direction_average[1] * equations.gravity * h_ll * b_rr,
                   normal_direction_average[2] * equations.gravity * h_ll * b_rr,
                   zero(eltype(u_ll)))
end

"""
    flux_nonconservative_fjordholm_etal(u_ll, u_rr, orientation::Integer,
                                        equations::ShallowWaterEquations2D)
    flux_nonconservative_fjordholm_etal(u_ll, u_rr,
                                        normal_direction_ll     ::AbstractVector,
                                        normal_direction_average::AbstractVector,
                                        equations::ShallowWaterEquations2D)

Non-symmetric two-point surface flux discretizing the nonconservative (source) term of
that contains the gradient of the bottom topography [`ShallowWaterEquations2D`](@ref).

On curvilinear meshes, this nonconservative flux depends on both the
contravariant vector (normal direction) at the current node and the averaged
one. This is different from numerical fluxes used to discretize conservative
terms.

This contains additional terms compared to [`flux_nonconservative_wintermeyer_etal`](@ref)
that account for possible discontinuities in the bottom topography function.
Thus, this flux should be used in general at interfaces. For flux differencing volume terms,
[`flux_nonconservative_wintermeyer_etal`](@ref) is analytically equivalent but slightly
cheaper.

Further details for the original finite volume formulation are available in
- Ulrik S. Fjordholm, Siddhartha Mishr and Eitan Tadmor (2011)
  Well-balanced and energy stable schemes for the shallow water equations with discontinuous topography
  [DOI: 10.1016/j.jcp.2011.03.042](https://doi.org/10.1016/j.jcp.2011.03.042)
and for curvilinear 2D case in the paper:
- Niklas Wintermeyer, Andrew R. Winters, Gregor J. Gassner and David A. Kopriva (2017)
  An entropy stable nodal discontinuous Galerkin method for the two dimensional
  shallow water equations on unstructured curvilinear meshes with discontinuous bathymetry
  [DOI: 10.1016/j.jcp.2017.03.036](https://doi.org/10.1016/j.jcp.2017.03.036)
"""
@inline function flux_nonconservative_fjordholm_etal(u_ll, u_rr, orientation::Integer,
                                                     equations::ShallowWaterEquations2D)
    # Pull the necessary left and right state information
    h_ll, _, _, b_ll = u_ll
    h_rr, _, _, b_rr = u_rr

    h_average = 0.5 * (h_ll + h_rr)
    b_jump = b_rr - b_ll

    # Includes two parts:
    #   (i)  Diagonal (consistent) term from the volume flux that uses `b_ll` to avoid
    #        cross-averaging across a discontinuous bottom topography
    #   (ii) True surface part that uses `h_average` and `b_jump` to handle discontinuous bathymetry
    z = zero(eltype(u_ll))
    if orientation == 1
        f = SVector(z,
                    equations.gravity * h_ll * b_ll +
                    equations.gravity * h_average * b_jump,
                    z, z)
    else # orientation == 2
        f = SVector(z, z,
                    equations.gravity * h_ll * b_ll +
                    equations.gravity * h_average * b_jump,
                    z)
    end

    return f
end

@inline function flux_nonconservative_fjordholm_etal(u_ll, u_rr,
                                                     normal_direction_ll::AbstractVector,
                                                     normal_direction_average::AbstractVector,
                                                     equations::ShallowWaterEquations2D)
    # Pull the necessary left and right state information
    h_ll, _, _, b_ll = u_ll
    h_rr, _, _, b_rr = u_rr

    # Comes in two parts:
    #   (i)  Diagonal (consistent) term from the volume flux that uses `normal_direction_average`
    #        but we use `b_ll` to avoid cross-averaging across a discontinuous bottom topography

    f2 = normal_direction_average[1] * equations.gravity * h_ll * b_ll
    f3 = normal_direction_average[2] * equations.gravity * h_ll * b_ll

    #   (ii) True surface part that uses `normal_direction_ll`, `h_average` and `b_jump`
    #        to handle discontinuous bathymetry
    h_average = 0.5 * (h_ll + h_rr)
    b_jump = b_rr - b_ll

    f2 += normal_direction_ll[1] * equations.gravity * h_average * b_jump
    f3 += normal_direction_ll[2] * equations.gravity * h_average * b_jump

    # First and last equations do not have a nonconservative flux
    f1 = f4 = zero(eltype(u_ll))

    return SVector(f1, f2, f3, f4)
end

"""
    hydrostatic_reconstruction_audusse_etal(u_ll, u_rr, orientation_or_normal_direction,
                                            equations::ShallowWaterEquations2D)

A particular type of hydrostatic reconstruction on the water height to guarantee well-balancedness
for a general bottom topography [`ShallowWaterEquations2D`](@ref). The reconstructed solution states
`u_ll_star` and `u_rr_star` variables are used to evaluate the surface numerical flux at the interface.
Use in combination with the generic numerical flux routine [`FluxHydrostaticReconstruction`](@ref).

Further details for the hydrostatic reconstruction and its motivation can be found in
- Emmanuel Audusse, François Bouchut, Marie-Odile Bristeau, Rupert Klein, and Benoit Perthame (2004)
  A fast and stable well-balanced scheme with hydrostatic reconstruction for shallow water flows
  [DOI: 10.1137/S1064827503431090](https://doi.org/10.1137/S1064827503431090)
"""
@inline function hydrostatic_reconstruction_audusse_etal(u_ll, u_rr,
                                                         equations::ShallowWaterEquations2D)
    # Unpack left and right water heights and bottom topographies
    h_ll, _, _, b_ll = u_ll
    h_rr, _, _, b_rr = u_rr

    # Get the velocities on either side
    v1_ll, v2_ll = velocity(u_ll, equations)
    v1_rr, v2_rr = velocity(u_rr, equations)

    # Compute the reconstructed water heights
    h_ll_star = max(zero(h_ll), h_ll + b_ll - max(b_ll, b_rr))
    h_rr_star = max(zero(h_rr), h_rr + b_rr - max(b_ll, b_rr))

    # Create the conservative variables using the reconstruted water heights
    u_ll_star = SVector(h_ll_star, h_ll_star * v1_ll, h_ll_star * v2_ll, b_ll)
    u_rr_star = SVector(h_rr_star, h_rr_star * v1_rr, h_rr_star * v2_rr, b_rr)

    return u_ll_star, u_rr_star
end

<<<<<<< HEAD
"""
    hydrostatic_reconstruction_chen_noelle(u_ll, u_rr, orientation::Integer,
                                           equations::ShallowWaterEquations2D)

A particular type of hydrostatic reconstruction of the water height to guarantee well-balancedness
for a general bottom topography of the [`ShallowWaterEquations2D`](@ref). The reconstructed solution states
`u_ll_star` and `u_rr_star` variables are then used to evaluate the surface numerical flux at the interface.
The key idea is a linear reconstruction of the bottom and water height at the interfaces using subcells.
Use in combination with the generic numerical flux routine [`FluxHydrostaticReconstruction`](@ref).

Further details on this hydrostatic reconstruction and its motivation can be found in
- Guoxian Chen and Sebastian Noelle (2017)
  A new hydrostatic reconstruction scheme based on subcell reconstructions
  [DOI:10.1137/15M1053074](https://dx.doi.org/10.1137/15M1053074)
"""
@inline function hydrostatic_reconstruction_chen_noelle(u_ll, u_rr, equations::ShallowWaterEquations2D)
  # Unpack left and right water heights and bottom topographies
  h_ll, _, _, b_ll = u_ll
  h_rr, _, _, b_rr = u_rr

  # Get the velocities on either side
  v1_ll, v2_ll = velocity(u_ll, equations)
  v1_rr, v2_rr = velocity(u_rr, equations)

  H_ll = b_ll + h_ll
  H_rr = b_rr + h_rr

  b_star = min( max( b_ll, b_rr ), min( H_ll, H_rr ) )

  # Compute the reconstructed water heights
  h_ll_star = min( H_ll - b_star, h_ll )
  h_rr_star = min( H_rr - b_star, h_rr )

  # Set the water height to be at least the value stored in the variable threshold after
  # the hydrostatic reconstruction is applied and before the numerical flux is calculated
  # to avoid numerical problem with arbitrary small values. Interfaces with a water height
  # lower or equal to the threshold can be declared as dry.
  # The default value for `threshold_wet` is ≈5*eps(), or 1e-15 in double precision, is set
  # in the `ShallowWaterEquations2D` struct. This threshold value can be changed in the constructor
  # call of this equation struct in an elixir.
  threshold = equations.threshold_wet

  if (h_ll_star <= threshold)
    h_ll_star = threshold
    v1_ll = zero(v1_ll)
    v2_ll = zero(v2_ll)
  end

  if (h_rr_star <= threshold)
    h_rr_star = threshold
    v1_rr = zero(v1_rr)
    v2_rr = zero(v2_rr)
  end

  # Create the conservative variables using the reconstruted water heights
  u_ll_star = SVector( h_ll_star, h_ll_star * v1_ll, h_ll_star * v2_ll, b_ll )
  u_rr_star = SVector( h_rr_star, h_rr_star * v1_rr, h_rr_star * v2_rr, b_rr )

  return u_ll_star, u_rr_star
end

=======
>>>>>>> b716eb4d
"""
    flux_nonconservative_audusse_etal(u_ll, u_rr, orientation::Integer,
                                      equations::ShallowWaterEquations2D)
    flux_nonconservative_audusse_etal(u_ll, u_rr,
                                      normal_direction_ll     ::AbstractVector,
                                      normal_direction_average::AbstractVector,
                                      equations::ShallowWaterEquations2D)

Non-symmetric two-point surface flux that discretizes the nonconservative (source) term.
The discretization uses the `hydrostatic_reconstruction_audusse_etal` on the conservative
variables.

This hydrostatic reconstruction ensures that the finite volume numerical fluxes remain
well-balanced for discontinuous bottom topographies [`ShallowWaterEquations2D`](@ref).
Should be used together with [`FluxHydrostaticReconstruction`](@ref) and
[`hydrostatic_reconstruction_audusse_etal`](@ref) in the surface flux to ensure consistency.

Further details for the hydrostatic reconstruction and its motivation can be found in
- Emmanuel Audusse, François Bouchut, Marie-Odile Bristeau, Rupert Klein, and Benoit Perthame (2004)
  A fast and stable well-balanced scheme with hydrostatic reconstruction for shallow water flows
  [DOI: 10.1137/S1064827503431090](https://doi.org/10.1137/S1064827503431090)
"""
@inline function flux_nonconservative_audusse_etal(u_ll, u_rr, orientation::Integer,
                                                   equations::ShallowWaterEquations2D)
    # Pull the water height and bottom topography on the left
    h_ll, _, _, b_ll = u_ll

    # Create the hydrostatic reconstruction for the left solution state
    u_ll_star, _ = hydrostatic_reconstruction_audusse_etal(u_ll, u_rr, equations)

    # Copy the reconstructed water height for easier to read code
    h_ll_star = u_ll_star[1]

    z = zero(eltype(u_ll))
    # Includes two parts:
    #   (i)  Diagonal (consistent) term from the volume flux that uses `b_ll` to avoid
    #        cross-averaging across a discontinuous bottom topography
    #   (ii) True surface part that uses `h_ll` and `h_ll_star` to handle discontinuous bathymetry
    if orientation == 1
        f = SVector(z,
                    equations.gravity * h_ll * b_ll +
                    equations.gravity * (h_ll^2 - h_ll_star^2),
                    z, z)
    else # orientation == 2
        f = SVector(z, z,
                    equations.gravity * h_ll * b_ll +
                    equations.gravity * (h_ll^2 - h_ll_star^2),
                    z)
    end

    return f
end

@inline function flux_nonconservative_audusse_etal(u_ll, u_rr,
                                                   normal_direction_ll::AbstractVector,
                                                   normal_direction_average::AbstractVector,
                                                   equations::ShallowWaterEquations2D)
    # Pull the water height and bottom topography on the left
    h_ll, _, _, b_ll = u_ll

    # Create the hydrostatic reconstruction for the left solution state
    u_ll_star, _ = hydrostatic_reconstruction_audusse_etal(u_ll, u_rr, equations)

    # Copy the reconstructed water height for easier to read code
    h_ll_star = u_ll_star[1]

    # Comes in two parts:
    #   (i)  Diagonal (consistent) term from the volume flux that uses `normal_direction_average`
    #        but we use `b_ll` to avoid cross-averaging across a discontinuous bottom topography

    f2 = normal_direction_average[1] * equations.gravity * h_ll * b_ll
    f3 = normal_direction_average[2] * equations.gravity * h_ll * b_ll

    #   (ii) True surface part that uses `normal_direction_ll`, `h_ll` and `h_ll_star`
    #        to handle discontinuous bathymetry

    f2 += normal_direction_ll[1] * equations.gravity * (h_ll^2 - h_ll_star^2)
    f3 += normal_direction_ll[2] * equations.gravity * (h_ll^2 - h_ll_star^2)

    # First and last equations do not have a nonconservative flux
    f1 = f4 = zero(eltype(u_ll))

    return SVector(f1, f2, f3, f4)
end

<<<<<<< HEAD
"""
    flux_nonconservative_chen_noelle(u_ll, u_rr,
                                     orientation::Integer,
                                     equations::ShallowWaterEquations2D)
    flux_nonconservative_chen_noelle(u_ll, u_rr,
                                     normal_direction_ll      ::AbstractVector,
                                     normal_direction_average ::AbstractVector,
                                     equations::ShallowWaterEquations2D)

Non-symmetric two-point surface flux that discretizes the nonconservative (source) term.
The discretization uses the [`hydrostatic_reconstruction_chen_noelle`](@ref) on the conservative
variables.

Should be used together with [`FluxHydrostaticReconstruction`](@ref) and
[`hydrostatic_reconstruction_chen_noelle`](@ref) in the surface flux to ensure consistency.

Further details on the hydrostatic reconstruction and its motivation can be found in
- Guoxian Chen and Sebastian Noelle (2017)
  A new hydrostatic reconstruction scheme based on subcell reconstructions
  [DOI:10.1137/15M1053074](https://dx.doi.org/10.1137/15M1053074)
"""
@inline function flux_nonconservative_chen_noelle(u_ll, u_rr, orientation::Integer,
                                                  equations::ShallowWaterEquations2D)
  # Pull the water height and bottom topography on the left
  h_ll, _, _, b_ll = u_ll
  h_rr, _, _, b_rr = u_rr

  H_ll = h_ll + b_ll
  H_rr = h_rr + b_rr

  b_star = min( max( b_ll, b_rr ), min( H_ll, H_rr ) )

  # Create the hydrostatic reconstruction for the left solution state
  u_ll_star, _ = hydrostatic_reconstruction_chen_noelle(u_ll, u_rr, equations)

  # Copy the reconstructed water height for easier to read code
  h_ll_star = u_ll_star[1]

  z = zero(eltype(u_ll))
  # Includes two parts:
  #   (i)  Diagonal (consistent) term from the volume flux that uses `b_ll` to avoid
  #        cross-averaging across a discontinuous bottom topography
  #   (ii) True surface part that uses `h_ll` and `h_ll_star` to handle discontinuous bathymetry
  if orientation == 1
    f = SVector(z,
                equations.gravity * h_ll * b_ll - equations.gravity * (h_ll_star + h_ll) * (b_ll - b_star),
                z, z)
  else # orientation == 2
    f = SVector(z, z,
                equations.gravity * h_ll * b_ll - equations.gravity * (h_ll_star + h_ll) * (b_ll - b_star),
                z)
  end

  return f
end

@inline function flux_nonconservative_chen_noelle(u_ll, u_rr,
                                                  normal_direction_ll::AbstractVector,
                                                  normal_direction_average::AbstractVector,
                                                  equations::ShallowWaterEquations2D)
  # Pull the water height and bottom topography on the left
  h_ll, _, _, b_ll = u_ll
  h_rr, _, _, b_rr = u_rr

  H_ll = h_ll + b_ll
  H_rr = h_rr + b_rr

  b_star = min( max( b_ll, b_rr ), min( H_ll, H_rr ) )

  # Create the hydrostatic reconstruction for the left solution state
  u_ll_star, _ = hydrostatic_reconstruction_chen_noelle(u_ll, u_rr, equations)

  # Copy the reconstructed water height for easier to read code
  h_ll_star = u_ll_star[1]

  # Comes in two parts:
  #   (i)  Diagonal (consistent) term from the volume flux that uses `normal_direction_average`
  #        but we use `b_ll` to avoid cross-averaging across a discontinuous bottom topography

  f2 = normal_direction_average[1] * equations.gravity * h_ll * b_ll
  f3 = normal_direction_average[2] * equations.gravity * h_ll * b_ll

  #   (ii) True surface part that uses `normal_direction_ll`, `h_ll` and `h_ll_star`
  #        to handle discontinuous bathymetry

  f2 -= normal_direction_ll[1] * equations.gravity * (h_ll_star + h_ll) * (b_ll - b_star)
  f3 -= normal_direction_ll[2] * equations.gravity * (h_ll_star + h_ll) * (b_ll - b_star)

  # First and last equations do not have a nonconservative flux
  f1 = f4 = zero(eltype(u_ll))

  return SVector(f1, f2, f3, f4)
end


=======
>>>>>>> b716eb4d
"""
    flux_fjordholm_etal(u_ll, u_rr, orientation_or_normal_direction,
                        equations::ShallowWaterEquations2D)

Total energy conservative (mathematical entropy for shallow water equations). When the bottom topography
is nonzero this should only be used as a surface flux otherwise the scheme will not be well-balanced.
For well-balancedness in the volume flux use [`flux_wintermeyer_etal`](@ref).

Details are available in Eq. (4.1) in the paper:
- Ulrik S. Fjordholm, Siddhartha Mishr and Eitan Tadmor (2011)
  Well-balanced and energy stable schemes for the shallow water equations with discontinuous topography
  [DOI: 10.1016/j.jcp.2011.03.042](https://doi.org/10.1016/j.jcp.2011.03.042)
"""
@inline function flux_fjordholm_etal(u_ll, u_rr, orientation::Integer,
                                     equations::ShallowWaterEquations2D)
    # Unpack left and right state
    h_ll = waterheight(u_ll, equations)
    v1_ll, v2_ll = velocity(u_ll, equations)
    h_rr = waterheight(u_rr, equations)
    v1_rr, v2_rr = velocity(u_rr, equations)

    # Average each factor of products in flux
    h_avg = 0.5 * (h_ll + h_rr)
    v1_avg = 0.5 * (v1_ll + v1_rr)
    v2_avg = 0.5 * (v2_ll + v2_rr)
    p_avg = 0.25 * equations.gravity * (h_ll^2 + h_rr^2)

    # Calculate fluxes depending on orientation
    if orientation == 1
        f1 = h_avg * v1_avg
        f2 = f1 * v1_avg + p_avg
        f3 = f1 * v2_avg
    else
        f1 = h_avg * v2_avg
        f2 = f1 * v1_avg
        f3 = f1 * v2_avg + p_avg
    end

    return SVector(f1, f2, f3, zero(eltype(u_ll)))
end

@inline function flux_fjordholm_etal(u_ll, u_rr, normal_direction::AbstractVector,
                                     equations::ShallowWaterEquations2D)
    # Unpack left and right state
    h_ll = waterheight(u_ll, equations)
    v1_ll, v2_ll = velocity(u_ll, equations)
    h_rr = waterheight(u_rr, equations)
    v1_rr, v2_rr = velocity(u_rr, equations)

    v_dot_n_ll = v1_ll * normal_direction[1] + v2_ll * normal_direction[2]
    v_dot_n_rr = v1_rr * normal_direction[1] + v2_rr * normal_direction[2]

    # Average each factor of products in flux
    h_avg = 0.5 * (h_ll + h_rr)
    v1_avg = 0.5 * (v1_ll + v1_rr)
    v2_avg = 0.5 * (v2_ll + v2_rr)
    h2_avg = 0.5 * (h_ll^2 + h_rr^2)
    p_avg = 0.5 * equations.gravity * h2_avg
    v_dot_n_avg = 0.5 * (v_dot_n_ll + v_dot_n_rr)

    # Calculate fluxes depending on normal_direction
    f1 = h_avg * v_dot_n_avg
    f2 = f1 * v1_avg + p_avg * normal_direction[1]
    f3 = f1 * v2_avg + p_avg * normal_direction[2]

    return SVector(f1, f2, f3, zero(eltype(u_ll)))
end

"""
    flux_wintermeyer_etal(u_ll, u_rr, orientation_or_normal_direction,
                          equations::ShallowWaterEquations2D)

Total energy conservative (mathematical entropy for shallow water equations) split form.
When the bottom topography is nonzero this scheme will be well-balanced when used as a `volume_flux`.
The `surface_flux` should still use, e.g., [`flux_fjordholm_etal`](@ref).

Further details are available in Theorem 1 of the paper:
- Niklas Wintermeyer, Andrew R. Winters, Gregor J. Gassner and David A. Kopriva (2017)
  An entropy stable nodal discontinuous Galerkin method for the two dimensional
  shallow water equations on unstructured curvilinear meshes with discontinuous bathymetry
  [DOI: 10.1016/j.jcp.2017.03.036](https://doi.org/10.1016/j.jcp.2017.03.036)
"""
@inline function flux_wintermeyer_etal(u_ll, u_rr, orientation::Integer,
                                       equations::ShallowWaterEquations2D)
    # Unpack left and right state
    h_ll, h_v1_ll, h_v2_ll, _ = u_ll
    h_rr, h_v1_rr, h_v2_rr, _ = u_rr

    # Get the velocities on either side
    v1_ll, v2_ll = velocity(u_ll, equations)
    v1_rr, v2_rr = velocity(u_rr, equations)

    # Average each factor of products in flux
    v1_avg = 0.5 * (v1_ll + v1_rr)
    v2_avg = 0.5 * (v2_ll + v2_rr)
    p_avg = 0.5 * equations.gravity * h_ll * h_rr

    # Calculate fluxes depending on orientation
    if orientation == 1
        f1 = 0.5 * (h_v1_ll + h_v1_rr)
        f2 = f1 * v1_avg + p_avg
        f3 = f1 * v2_avg
    else
        f1 = 0.5 * (h_v2_ll + h_v2_rr)
        f2 = f1 * v1_avg
        f3 = f1 * v2_avg + p_avg
    end

    return SVector(f1, f2, f3, zero(eltype(u_ll)))
end

@inline function flux_wintermeyer_etal(u_ll, u_rr, normal_direction::AbstractVector,
                                       equations::ShallowWaterEquations2D)
    # Unpack left and right state
    h_ll, h_v1_ll, h_v2_ll, _ = u_ll
    h_rr, h_v1_rr, h_v2_rr, _ = u_rr

    # Get the velocities on either side
    v1_ll, v2_ll = velocity(u_ll, equations)
    v1_rr, v2_rr = velocity(u_rr, equations)

    # Average each factor of products in flux
    h_v1_avg = 0.5 * (h_v1_ll + h_v1_rr)
    h_v2_avg = 0.5 * (h_v2_ll + h_v2_rr)
    v1_avg = 0.5 * (v1_ll + v1_rr)
    v2_avg = 0.5 * (v2_ll + v2_rr)
    p_avg = 0.5 * equations.gravity * h_ll * h_rr

    # Calculate fluxes depending on normal_direction
    f1 = h_v1_avg * normal_direction[1] + h_v2_avg * normal_direction[2]
    f2 = f1 * v1_avg + p_avg * normal_direction[1]
    f3 = f1 * v2_avg + p_avg * normal_direction[2]

    return SVector(f1, f2, f3, zero(eltype(u_ll)))
end

# Calculate maximum wave speed for local Lax-Friedrichs-type dissipation as the
# maximum velocity magnitude plus the maximum speed of sound
@inline function max_abs_speed_naive(u_ll, u_rr, orientation::Integer,
                                     equations::ShallowWaterEquations2D)
    # Get the velocity quantities in the appropriate direction
    if orientation == 1
        v_ll, _ = velocity(u_ll, equations)
        v_rr, _ = velocity(u_rr, equations)
    else
        _, v_ll = velocity(u_ll, equations)
        _, v_rr = velocity(u_rr, equations)
    end

    # Calculate the wave celerity on the left and right
    h_ll = waterheight(u_ll, equations)
    h_rr = waterheight(u_rr, equations)
    c_ll = sqrt(equations.gravity * h_ll)
    c_rr = sqrt(equations.gravity * h_rr)

    return max(abs(v_ll), abs(v_rr)) + max(c_ll, c_rr)
end

@inline function max_abs_speed_naive(u_ll, u_rr, normal_direction::AbstractVector,
                                     equations::ShallowWaterEquations2D)
    # Extract and compute the velocities in the normal direction
    v1_ll, v2_ll = velocity(u_ll, equations)
    v1_rr, v2_rr = velocity(u_rr, equations)
    v_ll = v1_ll * normal_direction[1] + v2_ll * normal_direction[2]
    v_rr = v1_rr * normal_direction[1] + v2_rr * normal_direction[2]

    # Compute the wave celerity on the left and right
    h_ll = waterheight(u_ll, equations)
    h_rr = waterheight(u_rr, equations)
    c_ll = sqrt(equations.gravity * h_ll)
    c_rr = sqrt(equations.gravity * h_rr)

    # The normal velocities are already scaled by the norm
    return max(abs(v_ll), abs(v_rr)) + max(c_ll, c_rr) * norm(normal_direction)
end

# Specialized `DissipationLocalLaxFriedrichs` to avoid spurious dissipation in the bottom topography
@inline function (dissipation::DissipationLocalLaxFriedrichs)(u_ll, u_rr,
                                                              orientation_or_normal_direction,
                                                              equations::ShallowWaterEquations2D)
    λ = dissipation.max_abs_speed(u_ll, u_rr, orientation_or_normal_direction,
                                  equations)
    diss = -0.5 * λ * (u_rr - u_ll)
    return SVector(diss[1], diss[2], diss[3], zero(eltype(u_ll)))
end

# Specialized `FluxHLL` to avoid spurious dissipation in the bottom topography
@inline function (numflux::FluxHLL)(u_ll, u_rr, orientation_or_normal_direction,
                                    equations::ShallowWaterEquations2D)
    λ_min, λ_max = numflux.min_max_speed(u_ll, u_rr, orientation_or_normal_direction,
                                         equations)

    if λ_min >= 0 && λ_max >= 0
        return flux(u_ll, orientation_or_normal_direction, equations)
    elseif λ_max <= 0 && λ_min <= 0
        return flux(u_rr, orientation_or_normal_direction, equations)
    else
        f_ll = flux(u_ll, orientation_or_normal_direction, equations)
        f_rr = flux(u_rr, orientation_or_normal_direction, equations)
        inv_λ_max_minus_λ_min = inv(λ_max - λ_min)
        factor_ll = λ_max * inv_λ_max_minus_λ_min
        factor_rr = λ_min * inv_λ_max_minus_λ_min
        factor_diss = λ_min * λ_max * inv_λ_max_minus_λ_min
        diss = u_rr - u_ll
        return factor_ll * f_ll - factor_rr * f_rr +
               factor_diss * SVector(diss[1], diss[2], diss[3], zero(eltype(u_ll)))
    end
end

# Calculate minimum and maximum wave speeds for HLL-type fluxes
@inline function min_max_speed_naive(u_ll, u_rr, orientation::Integer,
                                     equations::ShallowWaterEquations2D)
    h_ll = waterheight(u_ll, equations)
    v1_ll, v2_ll = velocity(u_ll, equations)
    h_rr = waterheight(u_rr, equations)
    v1_rr, v2_rr = velocity(u_rr, equations)

    if orientation == 1 # x-direction
        λ_min = v1_ll - sqrt(equations.gravity * h_ll)
        λ_max = v1_rr + sqrt(equations.gravity * h_rr)
    else # y-direction
        λ_min = v2_ll - sqrt(equations.gravity * h_ll)
        λ_max = v2_rr + sqrt(equations.gravity * h_rr)
    end

    return λ_min, λ_max
end

@inline function min_max_speed_naive(u_ll, u_rr, normal_direction::AbstractVector,
                                     equations::ShallowWaterEquations2D)
    h_ll = waterheight(u_ll, equations)
    v1_ll, v2_ll = velocity(u_ll, equations)
    h_rr = waterheight(u_rr, equations)
    v1_rr, v2_rr = velocity(u_rr, equations)

    v_normal_ll = v1_ll * normal_direction[1] + v2_ll * normal_direction[2]
    v_normal_rr = v1_rr * normal_direction[1] + v2_rr * normal_direction[2]

    norm_ = norm(normal_direction)
    # The v_normals are already scaled by the norm
    λ_min = v_normal_ll - sqrt(equations.gravity * h_ll) * norm_
    λ_max = v_normal_rr + sqrt(equations.gravity * h_rr) * norm_

    return λ_min, λ_max
end

<<<<<<< HEAD

"""
    min_max_speed_chen_noelle(u_ll, u_rr, orientation::Integer,
                              equations::ShallowWaterEquations2D)
    min_max_speed_chen_noelle(u_ll, u_rr, normal_direction::AbstractVector,
                              equations::ShallowWaterEquations2D)

Special estimate of the minimal and maximal wave speed of the shallow water equations for
the left and right states `u_ll, u_rr`. These approximate speeds are used for the HLL-type
numerical flux [`flux_hll_chen_noelle`](@ref). These wave speed estimates
together with a particular hydrostatic reconstruction technique guarantee
that the numerical flux is positive and satisfies an entropy inequality.

Further details on this hydrostatic reconstruction and its motivation can be found in
the reference below. The definition of the wave speeds are given in Equation (2.20).
- Guoxian Chen and Sebastian Noelle (2017)
  A new hydrostatic reconstruction scheme based on subcell reconstructions
  [DOI:10.1137/15M1053074](https://dx.doi.org/10.1137/15M1053074)
"""
@inline function min_max_speed_chen_noelle(u_ll, u_rr, orientation::Integer,
                                           equations::ShallowWaterEquations2D)
  h_ll = waterheight(u_ll, equations)
  v1_ll, v2_ll = velocity(u_ll, equations)
  h_rr = waterheight(u_rr, equations)
  v1_rr, v2_rr = velocity(u_rr, equations)

  a_ll = sqrt(equations.gravity * h_ll)
  a_rr = sqrt(equations.gravity * h_rr)

  if orientation == 1 # x-direction
    λ_min = min( v1_ll - a_ll, v1_rr - a_rr, zero(eltype(u_ll)) )
    λ_max = max( v1_ll + a_ll, v1_rr + a_rr, zero(eltype(u_ll)) )
  else # y-direction
    λ_min = min( v2_ll - a_ll, v2_rr - a_rr, zero(eltype(u_ll)) )
    λ_max = max( v2_ll + a_ll, v2_rr + a_rr, zero(eltype(u_ll)) )
  end
  return λ_min, λ_max
end

@inline function min_max_speed_chen_noelle(u_ll, u_rr, normal_direction::AbstractVector,
                                           equations::ShallowWaterEquations2D)
  h_ll = waterheight(u_ll, equations)
  v1_ll, v2_ll = velocity(u_ll, equations)
  h_rr = waterheight(u_rr, equations)
  v1_rr, v2_rr = velocity(u_rr, equations)

  v_normal_ll = v1_ll * normal_direction[1] + v2_ll * normal_direction[2]
  v_normal_rr = v1_rr * normal_direction[1] + v2_rr * normal_direction[2]

  norm_ = norm(normal_direction)

  a_ll = sqrt(equations.gravity * h_ll) * norm_
  a_rr = sqrt(equations.gravity * h_rr) * norm_

  λ_min = min( v_normal_ll - a_ll, v_normal_rr - a_rr, zero(eltype(u_ll)) )
  λ_max = max( v_normal_ll + a_ll, v_normal_rr + a_rr, zero(eltype(u_ll)) )

  return λ_min, λ_max
end

=======
>>>>>>> b716eb4d
@inline function max_abs_speeds(u, equations::ShallowWaterEquations2D)
    h = waterheight(u, equations)
    v1, v2 = velocity(u, equations)

    c = equations.gravity * sqrt(h)
    return abs(v1) + c, abs(v2) + c
end

# Helper function to extract the velocity vector from the conservative variables
@inline function velocity(u, equations::ShallowWaterEquations2D)
    h, h_v1, h_v2, _ = u

    v1 = h_v1 / h
    v2 = h_v2 / h
    return SVector(v1, v2)
end

# Convert conservative variables to primitive
@inline function cons2prim(u, equations::ShallowWaterEquations2D)
    h, _, _, b = u

    H = h + b
    v1, v2 = velocity(u, equations)
    return SVector(H, v1, v2, b)
end

# Convert conservative variables to entropy
# Note, only the first three are the entropy variables, the fourth entry still
# just carries the bottom topography values for convenience
@inline function cons2entropy(u, equations::ShallowWaterEquations2D)
    h, h_v1, h_v2, b = u

    v1, v2 = velocity(u, equations)
    v_square = v1^2 + v2^2

    w1 = equations.gravity * (h + b) - 0.5 * v_square
    w2 = v1
    w3 = v2
    return SVector(w1, w2, w3, b)
end

# Convert entropy variables to conservative
@inline function entropy2cons(w, equations::ShallowWaterEquations2D)
    w1, w2, w3, b = w

    h = (w1 + 0.5 * (w2^2 + w3^2)) / equations.gravity - b
    h_v1 = h * w2
    h_v2 = h * w3
    return SVector(h, h_v1, h_v2, b)
end

# Convert primitive to conservative variables
@inline function prim2cons(prim, equations::ShallowWaterEquations2D)
    H, v1, v2, b = prim

    h = H - b
    h_v1 = h * v1
    h_v2 = h * v2
    return SVector(h, h_v1, h_v2, b)
end

@inline function waterheight(u, equations::ShallowWaterEquations2D)
    return u[1]
end

@inline function pressure(u, equations::ShallowWaterEquations2D)
    h = waterheight(u, equations)
    p = 0.5 * equations.gravity * h^2
    return p
end

@inline function waterheight_pressure(u, equations::ShallowWaterEquations2D)
    return waterheight(u, equations) * pressure(u, equations)
end

# Entropy function for the shallow water equations is the total energy
@inline function entropy(cons, equations::ShallowWaterEquations2D)
    energy_total(cons, equations)
end

# Calculate total energy for a conservative state `cons`
@inline function energy_total(cons, equations::ShallowWaterEquations2D)
    h, h_v1, h_v2, b = cons

    e = (h_v1^2 + h_v2^2) / (2 * h) + 0.5 * equations.gravity * h^2 +
        equations.gravity * h * b
    return e
end

# Calculate kinetic energy for a conservative state `cons`
@inline function energy_kinetic(u, equations::ShallowWaterEquations2D)
    h, h_v1, h_v2, _ = u
    return (h_v1^2 + h_v2^2) / (2 * h)
end

# Calculate potential energy for a conservative state `cons`
@inline function energy_internal(cons, equations::ShallowWaterEquations2D)
    return energy_total(cons, equations) - energy_kinetic(cons, equations)
end

# Calculate the error for the "lake-at-rest" test case where H = h+b should
# be a constant value over time. Note, assumes there is a single reference
# water height `H0` with which to compare.
@inline function lake_at_rest_error(u, equations::ShallowWaterEquations2D)
<<<<<<< HEAD
  h, _, _, b = u

  # For well-balancedness testing with possible wet/dry regions the reference
  # water height `H0` accounts for the possibility that the bottom topography
  # can emerge out of the water as well as for the threshold offset to avoid
  # division by a "hard" zero water heights as well.
  H0_wet_dry = max( equations.H0 , b + equations.threshold_limiter )

  return abs(H0_wet_dry - (h + b))
end


=======
    h, _, _, b = u
    return abs(equations.H0 - (h + b))
end
>>>>>>> b716eb4d
end # @muladd<|MERGE_RESOLUTION|>--- conflicted
+++ resolved
@@ -54,45 +54,33 @@
   Finite Volume Methods for Hyperbolic Problems
   [DOI: 10.1017/CBO9780511791253](https://doi.org/10.1017/CBO9780511791253)
 """
-<<<<<<< HEAD
 struct ShallowWaterEquations2D{RealT<:Real} <: AbstractShallowWaterEquations{2, 4}
-  gravity::RealT # gravitational constant
-  H0::RealT      # constant "lake-at-rest" total water height
-  threshold_limiter::RealT # Threshold to use in `PositivityPreservingLimiterShallowWater` on water height,
-                           # as a (small) shift on the initial condition and cutoff before the
-                           # next time step.
-                           # Default is 500*eps() which in double precision is ≈1e-13.
-  threshold_wet::RealT     # Threshold to be applied on water height to define when the flow is "wet"
-                           # before calculating the numerical flux.
-                           # Default is 5*eps() which in double precision is ≈1e-15.
-=======
-struct ShallowWaterEquations2D{RealT <: Real} <: AbstractShallowWaterEquations{2, 4}
     gravity::RealT # gravitational constant
     H0::RealT      # constant "lake-at-rest" total water height
->>>>>>> b716eb4d
+    threshold_limiter::RealT # Threshold to use in `PositivityPreservingLimiterShallowWater` on water height,
+                             # as a (small) shift on the initial condition and cutoff before the
+                             # next time step.
+                             # Default is 500*eps() which in double precision is ≈1e-13.
+    threshold_wet::RealT     # Threshold to be applied on water height to define when the flow is "wet"
+                             # before calculating the numerical flux.
+                             # Default is 5*eps() which in double precision is ≈1e-15.
 end
 
 # Allow for flexibility to set the gravitational constant within an elixir depending on the
 # application where `gravity_constant=1.0` or `gravity_constant=9.81` are common values.
 # The reference total water height H0 defaults to 0.0 but is used for the "lake-at-rest"
-<<<<<<< HEAD
 # well-balancedness test cases.
 # Strict default values for thresholds that performed well in many numerical experiments
 function ShallowWaterEquations2D(; gravity_constant, H0=zero(gravity_constant),
                                    threshold_limiter=nothing, threshold_wet=nothing)
-  T = promote_type(typeof(gravity_constant), typeof(H0))
-  if threshold_limiter === nothing
-    threshold_limiter = 500 * eps(T)
-  end
-  if threshold_wet === nothing
-    threshold_wet = 5 * eps(T)
-  end
-  ShallowWaterEquations2D(gravity_constant, H0, threshold_limiter, threshold_wet)
-=======
-# well-balancedness test cases
-function ShallowWaterEquations2D(; gravity_constant, H0 = 0.0)
-    ShallowWaterEquations2D(gravity_constant, H0)
->>>>>>> b716eb4d
+    T = promote_type(typeof(gravity_constant), typeof(H0))
+    if threshold_limiter === nothing
+        threshold_limiter = 500 * eps(T)
+    end
+    if threshold_wet === nothing
+        threshold_wet = 5 * eps(T)
+    end
+    ShallowWaterEquations2D(gravity_constant, H0, threshold_limiter, threshold_wet)
 end
 
 have_nonconservative_terms(::ShallowWaterEquations2D) = True()
@@ -466,7 +454,6 @@
     return u_ll_star, u_rr_star
 end
 
-<<<<<<< HEAD
 """
     hydrostatic_reconstruction_chen_noelle(u_ll, u_rr, orientation::Integer,
                                            equations::ShallowWaterEquations2D)
@@ -483,53 +470,51 @@
   [DOI:10.1137/15M1053074](https://dx.doi.org/10.1137/15M1053074)
 """
 @inline function hydrostatic_reconstruction_chen_noelle(u_ll, u_rr, equations::ShallowWaterEquations2D)
-  # Unpack left and right water heights and bottom topographies
-  h_ll, _, _, b_ll = u_ll
-  h_rr, _, _, b_rr = u_rr
-
-  # Get the velocities on either side
-  v1_ll, v2_ll = velocity(u_ll, equations)
-  v1_rr, v2_rr = velocity(u_rr, equations)
-
-  H_ll = b_ll + h_ll
-  H_rr = b_rr + h_rr
-
-  b_star = min( max( b_ll, b_rr ), min( H_ll, H_rr ) )
-
-  # Compute the reconstructed water heights
-  h_ll_star = min( H_ll - b_star, h_ll )
-  h_rr_star = min( H_rr - b_star, h_rr )
-
-  # Set the water height to be at least the value stored in the variable threshold after
-  # the hydrostatic reconstruction is applied and before the numerical flux is calculated
-  # to avoid numerical problem with arbitrary small values. Interfaces with a water height
-  # lower or equal to the threshold can be declared as dry.
-  # The default value for `threshold_wet` is ≈5*eps(), or 1e-15 in double precision, is set
-  # in the `ShallowWaterEquations2D` struct. This threshold value can be changed in the constructor
-  # call of this equation struct in an elixir.
-  threshold = equations.threshold_wet
-
-  if (h_ll_star <= threshold)
-    h_ll_star = threshold
-    v1_ll = zero(v1_ll)
-    v2_ll = zero(v2_ll)
-  end
-
-  if (h_rr_star <= threshold)
-    h_rr_star = threshold
-    v1_rr = zero(v1_rr)
-    v2_rr = zero(v2_rr)
-  end
-
-  # Create the conservative variables using the reconstruted water heights
-  u_ll_star = SVector( h_ll_star, h_ll_star * v1_ll, h_ll_star * v2_ll, b_ll )
-  u_rr_star = SVector( h_rr_star, h_rr_star * v1_rr, h_rr_star * v2_rr, b_rr )
-
-  return u_ll_star, u_rr_star
-end
-
-=======
->>>>>>> b716eb4d
+    # Unpack left and right water heights and bottom topographies
+    h_ll, _, _, b_ll = u_ll
+    h_rr, _, _, b_rr = u_rr
+
+    # Get the velocities on either side
+    v1_ll, v2_ll = velocity(u_ll, equations)
+    v1_rr, v2_rr = velocity(u_rr, equations)
+
+    H_ll = b_ll + h_ll
+    H_rr = b_rr + h_rr
+
+    b_star = min( max( b_ll, b_rr ), min( H_ll, H_rr ) )
+
+    # Compute the reconstructed water heights
+    h_ll_star = min( H_ll - b_star, h_ll )
+    h_rr_star = min( H_rr - b_star, h_rr )
+
+    # Set the water height to be at least the value stored in the variable threshold after
+    # the hydrostatic reconstruction is applied and before the numerical flux is calculated
+    # to avoid numerical problem with arbitrary small values. Interfaces with a water height
+    # lower or equal to the threshold can be declared as dry.
+    # The default value for `threshold_wet` is ≈5*eps(), or 1e-15 in double precision, is set
+    # in the `ShallowWaterEquations2D` struct. This threshold value can be changed in the constructor
+    # call of this equation struct in an elixir.
+    threshold = equations.threshold_wet
+
+    if (h_ll_star <= threshold)
+        h_ll_star = threshold
+        v1_ll = zero(v1_ll)
+        v2_ll = zero(v2_ll)
+    end
+
+    if (h_rr_star <= threshold)
+        h_rr_star = threshold
+        v1_rr = zero(v1_rr)
+        v2_rr = zero(v2_rr)
+    end
+
+    # Create the conservative variables using the reconstruted water heights
+    u_ll_star = SVector( h_ll_star, h_ll_star * v1_ll, h_ll_star * v2_ll, b_ll )
+    u_rr_star = SVector( h_rr_star, h_rr_star * v1_rr, h_rr_star * v2_rr, b_rr )
+
+    return u_ll_star, u_rr_star
+end
+
 """
     flux_nonconservative_audusse_etal(u_ll, u_rr, orientation::Integer,
                                       equations::ShallowWaterEquations2D)
@@ -615,7 +600,6 @@
     return SVector(f1, f2, f3, f4)
 end
 
-<<<<<<< HEAD
 """
     flux_nonconservative_chen_noelle(u_ll, u_rr,
                                      orientation::Integer,
@@ -639,80 +623,78 @@
 """
 @inline function flux_nonconservative_chen_noelle(u_ll, u_rr, orientation::Integer,
                                                   equations::ShallowWaterEquations2D)
-  # Pull the water height and bottom topography on the left
-  h_ll, _, _, b_ll = u_ll
-  h_rr, _, _, b_rr = u_rr
-
-  H_ll = h_ll + b_ll
-  H_rr = h_rr + b_rr
-
-  b_star = min( max( b_ll, b_rr ), min( H_ll, H_rr ) )
-
-  # Create the hydrostatic reconstruction for the left solution state
-  u_ll_star, _ = hydrostatic_reconstruction_chen_noelle(u_ll, u_rr, equations)
-
-  # Copy the reconstructed water height for easier to read code
-  h_ll_star = u_ll_star[1]
-
-  z = zero(eltype(u_ll))
-  # Includes two parts:
-  #   (i)  Diagonal (consistent) term from the volume flux that uses `b_ll` to avoid
-  #        cross-averaging across a discontinuous bottom topography
-  #   (ii) True surface part that uses `h_ll` and `h_ll_star` to handle discontinuous bathymetry
-  if orientation == 1
-    f = SVector(z,
-                equations.gravity * h_ll * b_ll - equations.gravity * (h_ll_star + h_ll) * (b_ll - b_star),
-                z, z)
-  else # orientation == 2
-    f = SVector(z, z,
-                equations.gravity * h_ll * b_ll - equations.gravity * (h_ll_star + h_ll) * (b_ll - b_star),
-                z)
-  end
-
-  return f
+    # Pull the water height and bottom topography on the left
+    h_ll, _, _, b_ll = u_ll
+    h_rr, _, _, b_rr = u_rr
+
+    H_ll = h_ll + b_ll
+    H_rr = h_rr + b_rr
+
+    b_star = min( max( b_ll, b_rr ), min( H_ll, H_rr ) )
+
+    # Create the hydrostatic reconstruction for the left solution state
+    u_ll_star, _ = hydrostatic_reconstruction_chen_noelle(u_ll, u_rr, equations)
+
+    # Copy the reconstructed water height for easier to read code
+    h_ll_star = u_ll_star[1]
+
+    z = zero(eltype(u_ll))
+    # Includes two parts:
+    #   (i)  Diagonal (consistent) term from the volume flux that uses `b_ll` to avoid
+    #        cross-averaging across a discontinuous bottom topography
+    #   (ii) True surface part that uses `h_ll` and `h_ll_star` to handle discontinuous bathymetry
+    g = equations.gravity
+    if orientation == 1
+        f = SVector(z,
+                    g * h_ll * b_ll - g * (h_ll_star + h_ll) * (b_ll - b_star),
+                    z, z)
+    else # orientation == 2
+        f = SVector(z, z,
+                    g * h_ll * b_ll - g * (h_ll_star + h_ll) * (b_ll - b_star),
+                    z)
+    end
+
+    return f
 end
 
 @inline function flux_nonconservative_chen_noelle(u_ll, u_rr,
                                                   normal_direction_ll::AbstractVector,
                                                   normal_direction_average::AbstractVector,
                                                   equations::ShallowWaterEquations2D)
-  # Pull the water height and bottom topography on the left
-  h_ll, _, _, b_ll = u_ll
-  h_rr, _, _, b_rr = u_rr
-
-  H_ll = h_ll + b_ll
-  H_rr = h_rr + b_rr
-
-  b_star = min( max( b_ll, b_rr ), min( H_ll, H_rr ) )
-
-  # Create the hydrostatic reconstruction for the left solution state
-  u_ll_star, _ = hydrostatic_reconstruction_chen_noelle(u_ll, u_rr, equations)
-
-  # Copy the reconstructed water height for easier to read code
-  h_ll_star = u_ll_star[1]
-
-  # Comes in two parts:
-  #   (i)  Diagonal (consistent) term from the volume flux that uses `normal_direction_average`
-  #        but we use `b_ll` to avoid cross-averaging across a discontinuous bottom topography
-
-  f2 = normal_direction_average[1] * equations.gravity * h_ll * b_ll
-  f3 = normal_direction_average[2] * equations.gravity * h_ll * b_ll
-
-  #   (ii) True surface part that uses `normal_direction_ll`, `h_ll` and `h_ll_star`
-  #        to handle discontinuous bathymetry
-
-  f2 -= normal_direction_ll[1] * equations.gravity * (h_ll_star + h_ll) * (b_ll - b_star)
-  f3 -= normal_direction_ll[2] * equations.gravity * (h_ll_star + h_ll) * (b_ll - b_star)
-
-  # First and last equations do not have a nonconservative flux
-  f1 = f4 = zero(eltype(u_ll))
-
-  return SVector(f1, f2, f3, f4)
-end
-
-
-=======
->>>>>>> b716eb4d
+    # Pull the water height and bottom topography on the left
+    h_ll, _, _, b_ll = u_ll
+    h_rr, _, _, b_rr = u_rr
+
+    H_ll = h_ll + b_ll
+    H_rr = h_rr + b_rr
+
+    b_star = min( max( b_ll, b_rr ), min( H_ll, H_rr ) )
+
+    # Create the hydrostatic reconstruction for the left solution state
+    u_ll_star, _ = hydrostatic_reconstruction_chen_noelle(u_ll, u_rr, equations)
+
+    # Copy the reconstructed water height for easier to read code
+    h_ll_star = u_ll_star[1]
+
+    # Comes in two parts:
+    #   (i)  Diagonal (consistent) term from the volume flux that uses `normal_direction_average`
+    #        but we use `b_ll` to avoid cross-averaging across a discontinuous bottom topography
+
+    f2 = normal_direction_average[1] * equations.gravity * h_ll * b_ll
+    f3 = normal_direction_average[2] * equations.gravity * h_ll * b_ll
+
+    #   (ii) True surface part that uses `normal_direction_ll`, `h_ll` and `h_ll_star`
+    #        to handle discontinuous bathymetry
+
+    f2 -= normal_direction_ll[1] * equations.gravity * (h_ll_star + h_ll) * (b_ll - b_star)
+    f3 -= normal_direction_ll[2] * equations.gravity * (h_ll_star + h_ll) * (b_ll - b_star)
+
+    # First and last equations do not have a nonconservative flux
+    f1 = f4 = zero(eltype(u_ll))
+
+    return SVector(f1, f2, f3, f4)
+end
+
 """
     flux_fjordholm_etal(u_ll, u_rr, orientation_or_normal_direction,
                         equations::ShallowWaterEquations2D)
@@ -959,8 +941,6 @@
     return λ_min, λ_max
 end
 
-<<<<<<< HEAD
-
 """
     min_max_speed_chen_noelle(u_ll, u_rr, orientation::Integer,
                               equations::ShallowWaterEquations2D)
@@ -981,47 +961,45 @@
 """
 @inline function min_max_speed_chen_noelle(u_ll, u_rr, orientation::Integer,
                                            equations::ShallowWaterEquations2D)
-  h_ll = waterheight(u_ll, equations)
-  v1_ll, v2_ll = velocity(u_ll, equations)
-  h_rr = waterheight(u_rr, equations)
-  v1_rr, v2_rr = velocity(u_rr, equations)
-
-  a_ll = sqrt(equations.gravity * h_ll)
-  a_rr = sqrt(equations.gravity * h_rr)
-
-  if orientation == 1 # x-direction
-    λ_min = min( v1_ll - a_ll, v1_rr - a_rr, zero(eltype(u_ll)) )
-    λ_max = max( v1_ll + a_ll, v1_rr + a_rr, zero(eltype(u_ll)) )
-  else # y-direction
-    λ_min = min( v2_ll - a_ll, v2_rr - a_rr, zero(eltype(u_ll)) )
-    λ_max = max( v2_ll + a_ll, v2_rr + a_rr, zero(eltype(u_ll)) )
-  end
-  return λ_min, λ_max
+    h_ll = waterheight(u_ll, equations)
+    v1_ll, v2_ll = velocity(u_ll, equations)
+    h_rr = waterheight(u_rr, equations)
+    v1_rr, v2_rr = velocity(u_rr, equations)
+
+    a_ll = sqrt(equations.gravity * h_ll)
+    a_rr = sqrt(equations.gravity * h_rr)
+
+    if orientation == 1 # x-direction
+        λ_min = min( v1_ll - a_ll, v1_rr - a_rr, zero(eltype(u_ll)) )
+        λ_max = max( v1_ll + a_ll, v1_rr + a_rr, zero(eltype(u_ll)) )
+    else # y-direction
+        λ_min = min( v2_ll - a_ll, v2_rr - a_rr, zero(eltype(u_ll)) )
+        λ_max = max( v2_ll + a_ll, v2_rr + a_rr, zero(eltype(u_ll)) )
+    end
+    return λ_min, λ_max
 end
 
 @inline function min_max_speed_chen_noelle(u_ll, u_rr, normal_direction::AbstractVector,
                                            equations::ShallowWaterEquations2D)
-  h_ll = waterheight(u_ll, equations)
-  v1_ll, v2_ll = velocity(u_ll, equations)
-  h_rr = waterheight(u_rr, equations)
-  v1_rr, v2_rr = velocity(u_rr, equations)
-
-  v_normal_ll = v1_ll * normal_direction[1] + v2_ll * normal_direction[2]
-  v_normal_rr = v1_rr * normal_direction[1] + v2_rr * normal_direction[2]
-
-  norm_ = norm(normal_direction)
-
-  a_ll = sqrt(equations.gravity * h_ll) * norm_
-  a_rr = sqrt(equations.gravity * h_rr) * norm_
-
-  λ_min = min( v_normal_ll - a_ll, v_normal_rr - a_rr, zero(eltype(u_ll)) )
-  λ_max = max( v_normal_ll + a_ll, v_normal_rr + a_rr, zero(eltype(u_ll)) )
-
-  return λ_min, λ_max
-end
-
-=======
->>>>>>> b716eb4d
+    h_ll = waterheight(u_ll, equations)
+    v1_ll, v2_ll = velocity(u_ll, equations)
+    h_rr = waterheight(u_rr, equations)
+    v1_rr, v2_rr = velocity(u_rr, equations)
+
+    v_normal_ll = v1_ll * normal_direction[1] + v2_ll * normal_direction[2]
+    v_normal_rr = v1_rr * normal_direction[1] + v2_rr * normal_direction[2]
+
+    norm_ = norm(normal_direction)
+
+    a_ll = sqrt(equations.gravity * h_ll) * norm_
+    a_rr = sqrt(equations.gravity * h_rr) * norm_
+
+    λ_min = min( v_normal_ll - a_ll, v_normal_rr - a_rr, zero(eltype(u_ll)) )
+    λ_max = max( v_normal_ll + a_ll, v_normal_rr + a_rr, zero(eltype(u_ll)) )
+
+    return λ_min, λ_max
+end
+
 @inline function max_abs_speeds(u, equations::ShallowWaterEquations2D)
     h = waterheight(u, equations)
     v1, v2 = velocity(u, equations)
@@ -1126,22 +1104,15 @@
 # be a constant value over time. Note, assumes there is a single reference
 # water height `H0` with which to compare.
 @inline function lake_at_rest_error(u, equations::ShallowWaterEquations2D)
-<<<<<<< HEAD
-  h, _, _, b = u
-
-  # For well-balancedness testing with possible wet/dry regions the reference
-  # water height `H0` accounts for the possibility that the bottom topography
-  # can emerge out of the water as well as for the threshold offset to avoid
-  # division by a "hard" zero water heights as well.
-  H0_wet_dry = max( equations.H0 , b + equations.threshold_limiter )
-
-  return abs(H0_wet_dry - (h + b))
-end
-
-
-=======
     h, _, _, b = u
-    return abs(equations.H0 - (h + b))
-end
->>>>>>> b716eb4d
+
+    # For well-balancedness testing with possible wet/dry regions the reference
+    # water height `H0` accounts for the possibility that the bottom topography
+    # can emerge out of the water as well as for the threshold offset to avoid
+    # division by a "hard" zero water heights as well.
+    H0_wet_dry = max( equations.H0 , b + equations.threshold_limiter )
+
+    return abs(H0_wet_dry - (h + b))
+end
+
 end # @muladd